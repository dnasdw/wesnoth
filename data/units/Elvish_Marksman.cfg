[unit]
id=Elvish Marksman
name= _ "Elvish Marksman"
race=elf
image=elvish-marksman.png
image_defensive=elvish-marksman-defend.png
image_defensive_long=elvish-marksman-bow-defend.png
hitpoints=37
movement_type=woodland
movement=6
experience=90
level=2
alignment=neutral
advanceto=Elvish Sharpshooter
cost=60
usage=archer
<<<<<<< HEAD
unit_description="Elvish Marksman are expert in use of the bow. Their skill guarantees them a 60% chance to hit enemies, even those hidden in difficult terrain. This great skill with the bow compensates for their lack of skill in melee combat and lesser speed."
=======
unit_description= _ "Elvish Marksman are expert in use of the bow. Their skill guarantees them a 60% chance to hit enemies, even those hidden in difficult terrain. This great skill with the bow compensates for their lack of skill in melee combat and lesser speed."
>>>>>>> f86744af
get_hit_sound=groan.wav
	[attack]
	name=sword
	type=blade
	range=short
	damage=6
	number=2
		[frame]
		begin=-100
		end=100
		image=elvish-marksman-attack.png
		[/frame]
		[sound]
		time=-250
		sound=sword-swish.wav
		[/sound]
	[/attack]
	[attack]
	name=longbow
	type=pierce
	special=marksman
	range=long
	damage=9
	number=4
		[frame]
		begin=-400
		end=-250
		image=elvish-marksman-attack1.png
		[/frame]
		[frame]
		begin=-250
		end=-150
		image=elvish-marksman-attack2.png
		[/frame]
		[frame]
		begin=-150
		end=0
		image=elvish-marksman-attack3.png
		[/frame]

		[sound]
		time=-100
		sound=firearrow.wav
		[/sound]

		[sound]
		time=0
		sound=arrow-hit.wav
		sound_miss=arrow-miss.wav
		[/sound]

		[missile_frame]
		begin=-100
		end=0
		image=projectiles/missile-n.png
		image_diagonal=projectiles/missile-ne.png
		[/missile_frame]
	[/attack]
[/unit]<|MERGE_RESOLUTION|>--- conflicted
+++ resolved
@@ -14,11 +14,7 @@
 advanceto=Elvish Sharpshooter
 cost=60
 usage=archer
-<<<<<<< HEAD
-unit_description="Elvish Marksman are expert in use of the bow. Their skill guarantees them a 60% chance to hit enemies, even those hidden in difficult terrain. This great skill with the bow compensates for their lack of skill in melee combat and lesser speed."
-=======
 unit_description= _ "Elvish Marksman are expert in use of the bow. Their skill guarantees them a 60% chance to hit enemies, even those hidden in difficult terrain. This great skill with the bow compensates for their lack of skill in melee combat and lesser speed."
->>>>>>> f86744af
 get_hit_sound=groan.wav
 	[attack]
 	name=sword
