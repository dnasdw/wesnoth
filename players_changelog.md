--- conflicted
+++ resolved
@@ -9,13 +9,9 @@
    * The Rise of Wesnoth
      * New set of story art.
  ### Language and i18n
-<<<<<<< HEAD
    * Updated translations: Chinese (Simplified), Czech, French, Galician, Polish.
-=======
-   * Updated translations: Chinese (Simplified), French, Galician, Polish.
  ### Miscellaneous and bug fixes
    * Fixed some hotkeys triggering multiple commands on GNU/Linux (bug #1736).
->>>>>>> 64ef0eb1
 
 
 ## Version 1.13.13
