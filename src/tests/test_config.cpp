--- conflicted
+++ resolved
@@ -132,13 +132,8 @@
 		BOOST_CHECK_EQUAL(x_str, "1.499");
 	x_int = c["x"].to_int(); 
 		BOOST_CHECK_EQUAL(x_int, 1);
-<<<<<<< HEAD
 	x_dbl = c["x"].to_double(); 
-		BOOST_CHECK(abs(x_dbl - 1.499) < 1e-6);
-=======
-	x_dbl = c["x"].to_long_long(); 
-		BOOST_CHECK_EQUAL(x_dbl, 1.0);
->>>>>>> bafab226
+		BOOST_CHECK(std::abs(x_dbl - 1.499) < 1e-6);
 
 
 	c["x"] = 123456789123ll;
