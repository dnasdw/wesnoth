--- conflicted
+++ resolved
@@ -617,11 +617,7 @@
 }
 
 unit_preview_pane::unit_preview_pane(display& disp, const gamemap* map, const unit& u, TYPE type, bool on_left_side)
-<<<<<<< HEAD
-                                        : gui::preview_pane(disp), details_button_(disp,translate_string("profile"),gui::button::TYPE_PRESS,"lite_small",gui::button::MINIMUM_SPACE),
-=======
                                         : gui::preview_pane(disp), details_button_(disp,_("Profile"),gui::button::TYPE_PRESS,"lite_small",gui::button::MINIMUM_SPACE),
->>>>>>> f86744af
 										  map_(map), units_(&unit_store_), index_(0), left_(on_left_side),
 										  weapons_(type == SHOW_ALL)
 {
@@ -630,11 +626,7 @@
 }
 
 unit_preview_pane::unit_preview_pane(display& disp, const gamemap* map, const std::vector<unit>& units, TYPE type, bool on_left_side)
-<<<<<<< HEAD
-                                        : gui::preview_pane(disp), details_button_(disp,translate_string("profile"),gui::button::TYPE_PRESS,"lite_small",gui::button::MINIMUM_SPACE),
-=======
                                         : gui::preview_pane(disp), details_button_(disp,_("Profile"),gui::button::TYPE_PRESS,"lite_small",gui::button::MINIMUM_SPACE),
->>>>>>> f86744af
 										  map_(map), units_(&units), index_(0), left_(on_left_side),
 										  weapons_(type == SHOW_ALL)
 {
@@ -746,11 +738,7 @@
 			<< "/" << u.max_hitpoints() << "\n";
 	
 	if(u.can_advance() == false) {
-<<<<<<< HEAD
-		details << string_table["xp"] << ": " << u.experience() << "/-";
-=======
 		details << _("XP") << ": " << u.experience() << "/-";
->>>>>>> f86744af
 	} else {
 		//if killing a unit the same level as us would level us up,
 		//then display in green
