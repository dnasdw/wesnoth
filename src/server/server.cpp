/*
   Copyright (C) 2003 - 2016 by David White <dave@whitevine.net>
   Part of the Battle for Wesnoth Project http://www.wesnoth.org/

   This program is free software; you can redistribute it and/or modify
   it under the terms of the GNU General Public License as published by
   the Free Software Foundation; either version 2 of the License, or
   (at your option) any later version.
   This program is distributed in the hope that it will be useful,
   but WITHOUT ANY WARRANTY.

   See the COPYING file for more details.
*/

/**
 * @file
 * Wesnoth-Server, for multiplayer-games.
 */

#include "server.hpp"

#include "global.hpp"

#include "config.hpp"
#include "game_config.hpp"
#include "log.hpp"
#include "map/map.hpp" // gamemap::MAX_PLAYERS
#include "filesystem.hpp"
#include "multiplayer_error_codes.hpp"
#include "serialization/parser.hpp"
#include "serialization/preprocessor.hpp"
#include "serialization/string_utils.hpp"
#include "serialization/unicode.hpp"
#include "util.hpp"

#include "game.hpp"
#include "metrics.hpp"
#include "player.hpp"
#include "simple_wml.hpp"
#include "ban.hpp"
#include "exceptions.hpp"

#include "user_handler.hpp"
#include "sample_user_handler.hpp"

#ifdef HAVE_MYSQLPP
#include "forum_user_handler.hpp"
#endif

#include "utils/functional.hpp"

#include <algorithm>
#include <cassert>
#include <cerrno>
#include <cstdlib>
#include <iomanip>
#include <iostream>
#include <map>
#include <set>
#include <sstream>
#include <vector>
#include <queue>

#include <csignal>

static lg::log_domain log_server("server");
/**
 * fatal and directly server related errors/warnings,
 * ie not caused by erroneous client data
 */
#define ERR_SERVER LOG_STREAM(err, log_server)

/** clients send wrong/unexpected data */
#define WRN_SERVER LOG_STREAM(warn, log_server)

/** normal events */
#define LOG_SERVER LOG_STREAM(info, log_server)
#define DBG_SERVER LOG_STREAM(debug, log_server)

static lg::log_domain log_config("config");
#define ERR_CONFIG LOG_STREAM(err, log_config)
#define WRN_CONFIG LOG_STREAM(warn, log_config)

#include "send_receive_wml_helpers.ipp"

namespace wesnothd
{

// we take profiling info on every n requests
int request_sample_frequency = 1;

<<<<<<< HEAD
=======
static bool check_error(const boost::system::error_code& error, socket_ptr socket)
{
	if(error) {
		ERR_SERVER << client_address(socket) << "\t" << error.message() << "\n";
		return true;
	}
	return false;
}

template<typename Handler, typename ErrorHandler>
struct handle_doc
{
	Handler handler;
	ErrorHandler error_handler;
	socket_ptr socket;
	union DataSize
	{
		uint32_t size;
		char buf[4];
	};
	std::shared_ptr<DataSize> data_size;
	std::shared_ptr<simple_wml::document> doc;
	boost::shared_array<char> buffer;
	handle_doc(socket_ptr socket, Handler handler, ErrorHandler error_handler, uint32_t size, std::shared_ptr<simple_wml::document> doc) :
		handler(handler), error_handler(error_handler), socket(socket), data_size(new DataSize), doc(doc)
	{
		data_size->size = htonl(size);
	}
	handle_doc(socket_ptr socket, Handler handler, ErrorHandler error_handler) :
		handler(handler), error_handler(error_handler), socket(socket), data_size(new DataSize)
	{
	}
	void operator()(const boost::system::error_code& error, std::size_t)
	{
		if(check_error(error, socket)) {
			error_handler(socket);
			return;
		}
		handler(socket);
	}
};

template<typename Handler, typename ErrorHandler>
void async_send_doc(socket_ptr socket, simple_wml::document& doc, Handler handler, ErrorHandler error_handler)
{
	try {
		std::shared_ptr<simple_wml::document> doc_ptr(doc.clone());
		simple_wml::string_span s = doc_ptr->output_compressed();
		std::vector<boost::asio::const_buffer> buffers;

		handle_doc<Handler, ErrorHandler> handle_send_doc(socket, handler, error_handler, s.size(), doc_ptr);
		buffers.push_back(boost::asio::buffer(handle_send_doc.data_size->buf, 4));
		buffers.push_back(boost::asio::buffer(s.begin(), s.size()));
		async_write(*socket, buffers, handle_send_doc);
	} catch (simple_wml::error& e) {
		WRN_CONFIG << __func__ << ": simple_wml error: " << e.message << std::endl;
	}
}

static void null_handler(socket_ptr)
{
}

template<typename Handler>
void async_send_doc(socket_ptr socket, simple_wml::document& doc, Handler handler)
{
	async_send_doc(socket, doc, handler, null_handler);
}

static void async_send_doc(socket_ptr socket, simple_wml::document& doc)
{
	async_send_doc(socket, doc, null_handler, null_handler);
}

template<typename Handler, typename ErrorHandler>
struct handle_receive_doc : public handle_doc<Handler, ErrorHandler>
{
	std::size_t buf_size;
	handle_receive_doc(socket_ptr socket, Handler handler, ErrorHandler error_handler) :
	    handle_doc<Handler, ErrorHandler>(socket, handler, error_handler)
	{
	}
	void operator()(const boost::system::error_code& error, std::size_t size)
	{
		if(check_error(error, this->socket)) {
			this->error_handler(this->socket);
			return;
		}
		if(!this->buffer) {
			assert(size == 4);
			buf_size = ntohl(this->data_size->size);
			this->buffer = boost::shared_array<char>(new char[buf_size]);
			async_read(*(this->socket), boost::asio::buffer(this->buffer.get(), buf_size), *this);
		} else {
			simple_wml::string_span compressed_buf(this->buffer.get(), buf_size);
			try {
				this->doc.reset(new simple_wml::document(compressed_buf));
			} catch (simple_wml::error& e) {
				ERR_SERVER <<
					client_address(this->socket) <<
					"\tsimple_wml error in received data: " << e.message << std::endl;
				async_send_error(this->socket, "Invalid WML received: " + e.message);
				this->error_handler(this->socket);
				return;
			}
			this->handler(this->socket, this->doc);
		}
	}
};

template<typename Handler, typename ErrorHandler>
void async_receive_doc(socket_ptr socket, Handler handler, ErrorHandler error_handler)
{
	handle_receive_doc<Handler, ErrorHandler> handle_receive_doc(socket, handler, error_handler);
	async_read(*socket, boost::asio::buffer(handle_receive_doc.data_size->buf, 4), handle_receive_doc);
}

template<typename Handler>
void async_receive_doc(socket_ptr socket, Handler handler)
{
	async_receive_doc(socket, handler, null_handler);
}

>>>>>>> 862fd5f9
static void make_add_diff(const simple_wml::node& src, const char* gamelist,
						  const char* type,
						  simple_wml::document& out, int index=-1)
{
	if (!out.child("gamelist_diff")) {
		out.root().add_child("gamelist_diff");
	}

	simple_wml::node* top = out.child("gamelist_diff");
	if(gamelist) {
		top = &top->add_child("change_child");
		top->set_attr_int("index", 0);
		top = &top->add_child("gamelist");
	}

	simple_wml::node& insert = top->add_child("insert_child");
	const simple_wml::node::child_list& children = src.children(type);
	assert(!children.empty());
	if(index < 0) {
		index = children.size() - 1;
	}

	assert(index < static_cast<int>(children.size()));
	insert.set_attr_int("index", index);
	children[index]->copy_into(insert.add_child(type));
}

static bool make_delete_diff(const simple_wml::node& src,
							 const char* gamelist,
							 const char* type,
							 const simple_wml::node* remove,
							 simple_wml::document& out)
{
	if (!out.child("gamelist_diff")) {
		out.root().add_child("gamelist_diff");
	}

	simple_wml::node* top = out.child("gamelist_diff");
	if(gamelist) {
		top = &top->add_child("change_child");
		top->set_attr_int("index", 0);
		top = &top->add_child("gamelist");
	}

	const simple_wml::node::child_list& children = src.children(type);
	const simple_wml::node::child_list::const_iterator itor =
			std::find(children.begin(), children.end(), remove);
	if(itor == children.end()) {
		return false;
	}
	const int index = itor - children.begin();
	simple_wml::node& del = top->add_child("delete_child");
	del.set_attr_int("index", index);
	del.add_child(type);
	return true;
}

static bool make_change_diff(const simple_wml::node& src,
							 const char* gamelist,
							 const char* type,
							 const simple_wml::node* item,
							 simple_wml::document& out)
{
	if (!out.child("gamelist_diff")) {
		out.root().add_child("gamelist_diff");
	}

	simple_wml::node* top = out.child("gamelist_diff");
	if(gamelist) {
		top = &top->add_child("change_child");
		top->set_attr_int("index", 0);
		top = &top->add_child("gamelist");
	}
	const simple_wml::node::child_list& children = src.children(type);
	const simple_wml::node::child_list::const_iterator itor =
			std::find(children.begin(), children.end(), item);
	if(itor == children.end()) {
		return false;
	}

	simple_wml::node& diff = *top;
	simple_wml::node& del = diff.add_child("delete_child");
	const int index = itor - children.begin();
	del.set_attr_int("index", index);
	del.add_child(type);

	//inserts will be processed first by the client, so insert at index+1,
	//and then when the delete is processed we'll slide into the right position
	simple_wml::node& insert = diff.add_child("insert_child");
	insert.set_attr_int("index", index + 1);
	children[index]->copy_into(insert.add_child(type));
	return true;
}

static std::string player_status(const wesnothd::player_record& player) {
	std::ostringstream out;
	//const network::connection_stats& stats = network::get_connection_stats(pl->first);
	//const int time_connected = stats.time_connected / 1000;
	//const int seconds = time_connected % 60;
	//const int minutes = (time_connected / 60) % 60;
	//const int hours = time_connected / (60 * 60);
	out << "'" << player.name() << "' @ " << client_address(player.socket());
	//		<< " connected for " << std::setw(2) << hours << ":" << std::setw(2) << minutes << ":" << std::setw(2) << seconds
	//		<< " sent " << stats.bytes_sent << " bytes, received "
	//		<< stats.bytes_received << " bytes";
	return out.str();
}

const std::string denied_msg = "You're not allowed to execute this command.";
const std::string help_msg = "Available commands are: adminmsg <msg>,"
							 " ban <mask> <time> <reason>, bans [deleted] [<ipmask>], clones,"
							 " dul|deny_unregistered_login [yes|no], kick <mask> [<reason>],"
							 " k[ick]ban <mask> <time> <reason>, help, games, metrics,"
							 " netstats [all], [lobby]msg <message>, motd [<message>],"
							 " pm|privatemsg <nickname> <message>, requests, sample, searchlog <mask>,"
							 " signout, stats, status [<mask>], unban <ipmask>\n"
							 "Specific strings (those not inbetween <> like the command names)"
							 " are case insensitive.";

server::server(int port, bool keep_alive, const std::string& config_file, size_t /*min_threads*/,
			   size_t /*max_threads*/) :
	server_base(port, keep_alive),
	ban_manager_(),
	ip_log_(),
	failed_logins_(),
	user_handler_(nullptr),
	input_path_(),
	config_file_(config_file),
	cfg_(read_config()),
	accepted_versions_(),
	redirected_versions_(),
	proxy_versions_(),
	disallowed_names_(),
	admin_passwd_(),
	motd_(),
	default_max_messages_(0),
	default_time_period_(0),
	concurrent_connections_(0),
	graceful_restart(false),
	lan_server_(time(nullptr)),
	last_user_seen_time_(time(nullptr)),
	restart_command(),
	max_ip_log_size_(0),
	uh_name_(),
	deny_unregistered_login_(false),
	save_replays_(false),
	replay_save_path_(),
	allow_remote_shutdown_(false),
	tor_ip_list_(),
	failed_login_limit_(),
	failed_login_ban_(),
	failed_login_buffer_size_(),
	version_query_response_("[version]\n[/version]\n", simple_wml::INIT_COMPRESSED),
	login_response_("[mustlogin]\n[/mustlogin]\n", simple_wml::INIT_COMPRESSED),
	join_lobby_response_("[join_lobby]\n[/join_lobby]\n", simple_wml::INIT_COMPRESSED),
	games_and_users_list_("[gamelist]\n[/gamelist]\n", simple_wml::INIT_STATIC),
	metrics_(),
	last_ping_(time(nullptr)),
	last_stats_(last_ping_),
	last_uh_clean_(last_ping_),
	cmd_handlers_(),
	timer_(io_service_)
{
	setup_handlers();
	load_config();
	ban_manager_.read();

<<<<<<< HEAD
	start_server();
=======
#ifndef _WIN32
	sighup_.async_wait(std::bind(&server::handle_sighup, this, _1, _2));
#endif
	sigs_.async_wait(std::bind(&server::handle_termination, this, _1, _2));
>>>>>>> 862fd5f9
}

#ifndef _WIN32
void server::handle_sighup(const boost::system::error_code& error, int) {
	assert(!error);

	WRN_SERVER << "SIGHUP caught, reloading config\n";

	cfg_ = read_config();
	load_config();

	sighup_.async_wait(std::bind(&server::handle_sighup, this, _1, _2));
}
#endif

void server::handle_graceful_timeout(const boost::system::error_code& error)
{
	assert(!error);

	if(games().empty()) {
		process_command("msg All games ended. Shutting down now. Reconnect to the new server instance.", "system");
		throw server_shutdown("graceful shutdown timeout");
	} else {
		timer_.expires_from_now(boost::posix_time::seconds(1));
		timer_.async_wait(std::bind(&server::handle_graceful_timeout, this, _1));
	}
}

void server::setup_fifo() {
#ifndef _WIN32
	const int res = mkfifo(input_path_.c_str(),0660);
	if(res != 0 && errno != EEXIST) {
		ERR_SERVER << "could not make fifo at '" << input_path_ << "' (" << strerror(errno) << ")\n";
		return;
	}
	int fifo = open(input_path_.c_str(), O_RDWR|O_NONBLOCK);
	input_.assign(fifo);
	LOG_SERVER << "opened fifo at '" << input_path_ << "'. Server commands may be written to this file.\n";
	read_from_fifo();
#endif
}

#ifndef _WIN32
<<<<<<< HEAD
=======
void server::read_from_fifo() {
	async_read_until(input_,
			   admin_cmd_, '\n',
			   std::bind(&server::handle_read_from_fifo, this, _1, _2));
}
>>>>>>> 862fd5f9

void server::handle_read_from_fifo(const boost::system::error_code& error, std::size_t) {
	if(error) {
		std::cout << error.message() << std::endl;
		return;
	}

	std::istream is(&admin_cmd_);
	std::string cmd;
	std::getline(is, cmd);

	LOG_SERVER << "Admin Command: type: " << cmd << "\n";
	const std::string res = process_command(cmd, "*socket*");
	// Only mark the response if we fake the issuer (i.e. command comes from IRC or so)
	if (cmd.at(0) == '+') {
		LOG_SERVER << "[admin_command_response]\n" << res << "\n" << "[/admin_command_response]\n";
	} else {
		LOG_SERVER << res << "\n";
	}

	read_from_fifo();
}

#endif

void server::setup_handlers()
{
#define SETUP_HANDLER(name, function) \
	cmd_handlers_[name] = std::bind(function, this, \
		std::placeholders::_1, std::placeholders::_2, std::placeholders::_3, std::placeholders::_4);

	SETUP_HANDLER("shut_down", &server::shut_down_handler);
	SETUP_HANDLER("restart", &server::restart_handler);
	SETUP_HANDLER("sample", &server::sample_handler);
	SETUP_HANDLER("help", &server::help_handler);
	SETUP_HANDLER("stats", &server::stats_handler);
	SETUP_HANDLER("metrics", &server::metrics_handler);
	SETUP_HANDLER("requests", &server::requests_handler);
	SETUP_HANDLER("games", &server::games_handler);
	SETUP_HANDLER("wml", &server::wml_handler);
	SETUP_HANDLER("netstats", &server::netstats_handler);
	SETUP_HANDLER("report", &server::adminmsg_handler);
	SETUP_HANDLER("adminmsg", &server::adminmsg_handler);
	SETUP_HANDLER("pm", &server::pm_handler);
	SETUP_HANDLER("privatemsg", &server::pm_handler);
	SETUP_HANDLER("msg", &server::msg_handler);
	SETUP_HANDLER("lobbymsg", &server::msg_handler);
	SETUP_HANDLER("status", &server::status_handler);
	SETUP_HANDLER("clones", &server::clones_handler);
	SETUP_HANDLER("bans", &server::bans_handler);
	SETUP_HANDLER("ban", &server::ban_handler);
	SETUP_HANDLER("unban", &server::unban_handler);
	SETUP_HANDLER("ungban", &server::ungban_handler);
	SETUP_HANDLER("kick", &server::kick_handler);
	SETUP_HANDLER("kickban", &server::kickban_handler);
	SETUP_HANDLER("kban", &server::kickban_handler);
	SETUP_HANDLER("gban", &server::gban_handler);
	SETUP_HANDLER("motd", &server::motd_handler);
	SETUP_HANDLER("searchlog", &server::searchlog_handler);
	SETUP_HANDLER("sl", &server::searchlog_handler);
	SETUP_HANDLER("dul", &server::dul_handler);
	SETUP_HANDLER("deny_unregistered_login", &server::dul_handler);

#undef SETUP_HANDLER
}

config server::read_config() const {
	config configuration;
	if (config_file_ == "") return configuration;
	try {
		filesystem::scoped_istream stream = preprocess_file(config_file_);
		read(configuration, *stream);
		LOG_SERVER << "Server configuration from file: '" << config_file_
				   << "' read.\n";
	} catch(config::error& e) {
		ERR_CONFIG << "ERROR: Could not read configuration file: '"
				   << config_file_ << "': '" << e.message << "'.\n";
	}
	return configuration;
}

void server::load_config() {
#ifndef FIFODIR
# ifdef _MSC_VER
#  pragma message ("No FIFODIR set")
#  define FIFODIR "d:/"
# else
#  ifdef _WIN32
#    define FIFODIR "d:/"
#  else
#    warning "No FIFODIR set"
#    define FIFODIR "/var/run/wesnothd"
#   endif
# endif
#endif
	const std::string fifo_path = (cfg_["fifo_path"].empty() ? std::string(FIFODIR) + "/socket" : std::string(cfg_["fifo_path"]));
	// Reset (replace) the input stream only if the FIFO path changed.
	if(fifo_path != input_path_) {
#ifndef _WIN32
		input_.close();
#endif
		input_path_ = fifo_path;
		setup_fifo();
	}

	save_replays_ = cfg_["save_replays"].to_bool();
	replay_save_path_ = cfg_["replay_save_path"].str();

	tor_ip_list_ = utils::split(cfg_["tor_ip_list_path"].empty() ? "" : filesystem::read_file(cfg_["tor_ip_list_path"]), '\n');

	admin_passwd_ = cfg_["passwd"].str();
	motd_ = cfg_["motd"].str();
	lan_server_ = lexical_cast_default<time_t>(cfg_["lan_server"], 0);
	uh_name_ = cfg_["user_handler"].str();

	deny_unregistered_login_ = cfg_["deny_unregistered_login"].to_bool();

	allow_remote_shutdown_ = cfg_["allow_remote_shutdown"].to_bool();

	disallowed_names_.clear();
	if (cfg_["disallow_names"] == "") {
		disallowed_names_.push_back("*admin*");
		disallowed_names_.push_back("*admln*");
		disallowed_names_.push_back("*server*");
		disallowed_names_.push_back("player");
		disallowed_names_.push_back("network");
		disallowed_names_.push_back("human");
		disallowed_names_.push_back("computer");
		disallowed_names_.push_back("ai");
		disallowed_names_.push_back("ai?");
	} else {
		disallowed_names_ = utils::split(cfg_["disallow_names"]);
	}
	default_max_messages_ = cfg_["max_messages"].to_int(4);
	default_time_period_ = cfg_["messages_time_period"].to_int(10);
	concurrent_connections_ = cfg_["connections_allowed"].to_int(5);
	max_ip_log_size_ = cfg_["max_ip_log_size"].to_int(500);

	failed_login_limit_ = cfg_["failed_logins_limit"].to_int(10);
	failed_login_ban_ = cfg_["failed_logins_ban"].to_int(3600);
	failed_login_buffer_size_ = cfg_["failed_logins_buffer_size"].to_int(500);

	// Example config line:
	// restart_command="./wesnothd-debug -d -c ~/.wesnoth1.5/server.cfg"
	// remember to make new one as a daemon or it will block old one
	restart_command = cfg_["restart_command"].str();

	accepted_versions_.clear();
	const std::string& versions = cfg_["versions_accepted"];
	if (versions.empty() == false) {
		accepted_versions_ = utils::split(versions);
	} else {
		accepted_versions_.push_back(game_config::version);
		accepted_versions_.push_back("test");
	}

	redirected_versions_.clear();
	for(const config &redirect : cfg_.child_range("redirect")) {
		for(const std::string &version : utils::split(redirect["version"])) {
			redirected_versions_[version] = redirect;
		}
	}

	proxy_versions_.clear();
	for(const config &proxy : cfg_.child_range("proxy")) {
		for(const std::string &version : utils::split(proxy["version"])) {
			proxy_versions_[version] = proxy;
		}
	}
	ban_manager_.load_config(cfg_);

	// If there is a [user_handler] tag in the config file
	// allow nick registration, otherwise we set user_handler_
	// to nullptr. Thus we must check user_handler_ for not being
	// nullptr everytime we want to use it.
	user_handler_.reset();

	if (const config &user_handler = cfg_.child("user_handler")) {
		if(uh_name_ == "sample") {
			user_handler_.reset(new suh(user_handler));
		}
#ifdef HAVE_MYSQLPP
		else if(uh_name_ == "forum" || uh_name_.empty()) {
			user_handler_.reset(new fuh(user_handler));
		}
#endif
		// Initiate the mailer class with the [mail] tag
		// from the config file
		if (user_handler_) user_handler_->init_mailer(cfg_.child("mail"));
	}
}

std::string server::is_ip_banned(const std::string& ip) const {
	if (!tor_ip_list_.empty()) {
		if (find(tor_ip_list_.begin(), tor_ip_list_.end(), ip) != tor_ip_list_.end()) return "TOR IP";
	}
	return ban_manager_.is_ip_banned(ip);
}

void server::dump_stats(const time_t& now) {
	last_stats_ = now;
	LOG_SERVER << "Statistics:"
			   << "\tnumber_of_games = " << games().size()
			   << "\tnumber_of_users = " << player_connections_.size() << "\n";
}

void server::clean_user_handler(const time_t& now) {
	if(!user_handler_) {
		return;
	}
	last_uh_clean_ = now;
	user_handler_->clean_up();
}

<<<<<<< HEAD
void server::handle_new_client(socket_ptr socket)
{
	async_send_doc(socket, version_query_response_,
				   boost::bind(&server::handle_version, this, _1)
				   );
=======
void server::serve()
{
	socket_ptr socket = std::make_shared<boost::asio::ip::tcp::socket>(std::ref(io_service_));
	acceptor_.async_accept(*socket, std::bind(&server::accept_connection, this, _1, socket));
}

void server::accept_connection(const boost::system::error_code& error, socket_ptr socket)
{
	if(!graceful_restart)
		serve();
	if(error) {
		ERR_SERVER << "Accept failed: " << error.message() << "\n";
		return;
	}

	const std::string ip = client_address(socket);

	const std::string reason = is_ip_banned(ip);
	if (!reason.empty()) {
		LOG_SERVER << ip << "\trejected banned user. Reason: " << reason << "\n";
		async_send_error(socket, "You are banned. Reason: " + reason);
		return;
	/*} else if (ip_exceeds_connection_limit(ip)) {
		LOG_SERVER << ip << "\trejected ip due to excessive connections\n";
		async_send_error(socket, "Too many connections from your IP.");
		return;*/
	} else {

		DBG_SERVER << ip << "\tnew connection accepted\n";
		serverside_handshake(socket);
	}

}

void server::serverside_handshake(socket_ptr socket)
{
	boost::shared_array<char> handshake(new char[4]);
	async_read(
		*socket, boost::asio::buffer(handshake.get(), 4),
		std::bind(&server::handle_handshake, this, _1, socket, handshake)
	);
}

void server::handle_handshake(const boost::system::error_code& error, socket_ptr socket, boost::shared_array<char> handshake)
{
	if(check_error(error, socket))
		return;

	if(strcmp(handshake.get(), "\0\0\0\0") != 0) {
		ERR_SERVER << client_address(socket) << "\tincorrect handshake\n";
		return;
	}
	async_write(
		*socket, boost::asio::buffer(handshake_response_.buf, 4),
		std::bind(&server::request_version, this, _1, socket)
	);
}

void server::request_version(const boost::system::error_code& error, socket_ptr socket)
{
	if(check_error(error, socket))
		return;

	async_send_doc(socket, version_query_response_,
		std::bind(&server::handle_version, this, _1)
	);
>>>>>>> 862fd5f9
}

void server::handle_version(socket_ptr socket)
{
	async_receive_doc(socket,
<<<<<<< HEAD
					  boost::bind(&server::read_version, this, _1, _2)
					  );
=======
		std::bind(&server::read_version, this, _1, _2)
	);
>>>>>>> 862fd5f9
}

void server::read_version(socket_ptr socket, std::shared_ptr<simple_wml::document> doc)
{
	if (const simple_wml::node* const version = doc->child("version")) {
		const simple_wml::string_span& version_str_span = (*version)["version"];
		const std::string version_str(version_str_span.begin(),
									  version_str_span.end());
		std::vector<std::string>::const_iterator accepted_it;
		// Check if it is an accepted version.
		accepted_it = std::find_if(accepted_versions_.begin(), accepted_versions_.end(),
<<<<<<< HEAD
								   boost::bind(&utils::wildcard_string_match, version_str, _1));
		if(accepted_it != accepted_versions_.end()) {
			LOG_SERVER << client_address(socket)
					   << "\tplayer joined using accepted version " << version_str
					   << ":\ttelling them to log in.\n";
			async_send_doc(socket, login_response_, boost::bind(&server::login, this, _1));
=======
			std::bind(&utils::wildcard_string_match, version_str, _1));
		if(accepted_it != accepted_versions_.end()) {
			LOG_SERVER << client_address(socket)
				<< "\tplayer joined using accepted version " << version_str
				<< ":\ttelling them to log in.\n";
			async_send_doc(socket, login_response_, std::bind(&server::login, this, _1));
>>>>>>> 862fd5f9
			return;
		}

		simple_wml::document response;

		// Check if it is a redirected version
		for(const auto& redirect_version : redirected_versions_) {
			if(utils::wildcard_string_match(version_str, redirect_version.first)) {
				LOG_SERVER << client_address(socket)
						   << "\tplayer joined using version " << version_str
						   << ":\tredirecting them to " << redirect_version.second["host"]
						   << ":" << redirect_version.second["port"] << "\n";
				simple_wml::node& redirect = response.root().add_child("redirect");
				for(const auto& attr : redirect_version.second.attribute_range()) {
					redirect.set_attr(attr.first.c_str(), attr.second.str().c_str());
				}
				send_to_player(socket, response);
				return;
			}
		}

		LOG_SERVER << client_address(socket)
				   << "\tplayer joined using unknown version " << version_str
				   << ":\trejecting them\n";

		// For compatibility with older clients
		response.set_attr("version", accepted_versions_.begin()->c_str());

		simple_wml::node& reject = response.root().add_child("reject");
		reject.set_attr_dup("accepted_versions", utils::join(accepted_versions_).c_str());
		send_to_player(socket, response);
	} else {
		LOG_SERVER << client_address(socket)
				   << "\tclient didn't send its version: rejecting\n";
	}
}

void server::login(socket_ptr socket)
{
	async_receive_doc(socket,
<<<<<<< HEAD
					  boost::bind(&server::handle_login, this, _1, _2)
					  );
=======
		std::bind(&server::handle_login, this, _1, _2)
	);
>>>>>>> 862fd5f9
}

void server::handle_login(socket_ptr socket, std::shared_ptr<simple_wml::document> doc)
{
	if(const simple_wml::node* const login = doc->child("login")) {
		// Check if the username is valid (all alpha-numeric plus underscore and hyphen)
		std::string username = (*login)["username"].to_string();
		if (!utils::isvalid_username(username)) {
			async_send_error(socket, "The nickname '" + username + "' contains invalid "
									 "characters. Only alpha-numeric characters, underscores and hyphens"
									 "are allowed.", MP_INVALID_CHARS_IN_NAME_ERROR);
			server::login(socket);
			return;
		}
		if (username.size() > 20) {
			async_send_error(socket, "The nickname '" + username + "' is too long. Nicks must be 20 characters or less.",
							 MP_NAME_TOO_LONG_ERROR);
			server::login(socket);
			return;
		}
		// Check if the username is allowed.
		for (std::vector<std::string>::const_iterator d_it = disallowed_names_.begin();
			 d_it != disallowed_names_.end(); ++d_it)
		{
			if (utils::wildcard_string_match(utf8::lowercase(username),
											 utf8::lowercase(*d_it)))
			{
				async_send_error(socket, "The nickname '" + username + "' is reserved and cannot be used by players",
								 MP_NAME_RESERVED_ERROR);
				server::login(socket);
				return;
			}
		}

		// If this is a request for password reminder
		if(user_handler_) {
			std::string password_reminder = (*login)["password_reminder"].to_string();
			if(password_reminder == "yes") {
				try {
					user_handler_->password_reminder(username);
					async_send_error(socket, "Your password reminder email has been sent.");
				} catch (user_handler::error& e) {
					async_send_error(socket, "There was an error sending your password reminder email. The error message was: " +
									 e.message);
				}
				return;
			}
		}

		// Check the username isn't already taken
		auto p = player_connections_.get<name_t>().find(username);
		bool name_taken = p != player_connections_.get<name_t>().end();

		// Check for password

		// Current login procedure  for registered nicks is:
		// - Client asks to log in with a particular nick
		// - Server sends client random salt plus some info
		// 	generated from the original hash that is required to
		// 	regenerate the hash
		// - Client generates hash for the user provided password
		// 	and mixes it with the received random salt
		// - Server received salted hash, salts the valid hash with
		// 	the same salt it sent to the client and compares the results

		bool registered = false;
		if(user_handler_) {
			std::string password = (*login)["password"].to_string();
			const bool exists = user_handler_->user_exists(username);
			// This name is registered but the account is not active
			if(exists && !user_handler_->user_is_active(username)) {
				async_send_warning(socket, "The nickname '" + username + "' is inactive. You cannot claim ownership of this "
																		 "nickname until you activate your account via email or ask an administrator to do it for you.", MP_NAME_INACTIVE_WARNING);
				//registered = false;
			}
			else if(exists) {
				// This name is registered and no password provided
				if(password.empty()) {
					if(!name_taken) {
						send_password_request(socket, "The nickname '" + username +"' is registered on this server.",
											  username, MP_PASSWORD_REQUEST);
					} else {
						send_password_request(socket, "The nickname '" + username + "' is registered on this server."
													  "\n\nWARNING: There is already a client using this username, "
													  "logging in will cause that client to be kicked!",
											  username, MP_PASSWORD_REQUEST_FOR_LOGGED_IN_NAME, true);
					}
					return;
				}

				// A password (or hashed password) was provided, however
				// there is no seed
				if(seeds_[reinterpret_cast<long int>(socket.get())].empty()) {
					send_password_request(socket, "Please try again.", username, MP_NO_SEED_ERROR);
					return;
				}
				// This name is registered and an incorrect password provided
				else if(!(user_handler_->login(username, password, seeds_[reinterpret_cast<unsigned long>(socket.get())]))) {
					const time_t now = time(NULL);

					// Reset the random seed
					seeds_.erase(reinterpret_cast<unsigned long>(socket.get()));

					login_log login_ip = login_log(client_address(socket), 0, now);
					std::deque<login_log>::iterator i = std::find(failed_logins_.begin(), failed_logins_.end(), login_ip);
					if(i == failed_logins_.end()) {
						failed_logins_.push_back(login_ip);
						i = --failed_logins_.end();

						// Remove oldest entry if maximum size is exceeded
						if(failed_logins_.size() > failed_login_buffer_size_)
							failed_logins_.pop_front();

					}

					if (i->first_attempt + failed_login_ban_ < now) {
						// Clear and move to the beginning
						failed_logins_.erase(i);
						failed_logins_.push_back(login_ip);
						i = --failed_logins_.end();
					}

					i->attempts++;

					if (i->attempts > failed_login_limit_) {
						LOG_SERVER << ban_manager_.ban(login_ip.ip, now + failed_login_ban_, "Maximum login attempts exceeded", "automatic", "", username);
						async_send_error(socket, "You have made too many failed login attempts.", MP_TOO_MANY_ATTEMPTS_ERROR);
					} else {
						send_password_request(socket, "The password you provided for the nickname '" + username +
											  "' was incorrect.", username, MP_INCORRECT_PASSWORD_ERROR);
					}

					// Log the failure
					LOG_SERVER << client_address(socket) << "\t"
							   << "Login attempt with incorrect password for nickname '" << username << "'.\n";
					return;
				}
				// This name exists and the password was neither empty nor incorrect
				registered = true;
				// Reset the random seed
				seeds_.erase(reinterpret_cast<long int>(socket.get()));
				user_handler_->user_logged_in(username);
			}
		}

		// If we disallow unregistered users and this user is not registered send an error
		if(user_handler_ && !registered && deny_unregistered_login_) {
			async_send_error(socket, "The nickname '" + username + "' is not registered. "
									 "This server disallows unregistered nicknames.", MP_NAME_UNREGISTERED_ERROR);
			return;
		}

		if(name_taken) {
			if(registered) {
				// If there is already a client using this username kick it
				process_command("kick " + p->info().name() + " autokick by registered user", username);
			} else {
				async_send_error(socket, "The nickname '" + username + "' is already taken.", MP_NAME_TAKEN_ERROR);
				server::login(socket);
				return;
			}
		}

		simple_wml::node& player_cfg = games_and_users_list_.root().add_child("user");
		async_send_doc(socket, join_lobby_response_,
<<<<<<< HEAD
					   boost::bind(&server::add_player, this, _1,
								   wesnothd::player(username, player_cfg, registered,
													default_max_messages_, default_time_period_, false/*selective_ping*/,
													user_handler_ && user_handler_->user_is_moderator(username))
								   )
					   );
=======
			std::bind(&server::add_player, this, _1,
				wesnothd::player(username, player_cfg, registered,
				default_max_messages_, default_time_period_, false/*selective_ping*/,
				user_handler_ && user_handler_->user_is_moderator(username))
			)
		);
>>>>>>> 862fd5f9
		LOG_SERVER << client_address(socket) << "\t" << username
				   << "\thas logged on" << (registered ? " to a registered account" : "") << "\n";

		if(user_handler_ && user_handler_->user_is_moderator(username)) {
			LOG_SERVER << "Admin automatically recognized: IP: "
					   << client_address(socket) << "\tnick: "
					   << username << std::endl;
			// This string is parsed by the client!
			send_server_message(socket, "You are now recognized as an administrator. "
										"If you no longer want to be automatically authenticated use '/query signout'.");
		}

		// Log the IP
		connection_log ip_name = connection_log(username, client_address(socket), 0);
		if (std::find(ip_log_.begin(), ip_log_.end(), ip_name) == ip_log_.end()) {
			ip_log_.push_back(ip_name);
			// Remove the oldest entry if the size of the IP log exceeds the maximum size
			if(ip_log_.size() > max_ip_log_size_) ip_log_.pop_front();
		}
	} else {
		async_send_error(socket, "You must login first.", MP_MUST_LOGIN);
	}
}

void server::send_password_request(socket_ptr socket, const std::string& msg,
								   const std::string& user, const char* error_code, bool force_confirmation)
{
	std::string salt = user_handler_->create_salt();
	std::string pepper = user_handler_->create_pepper(user);
	std::string spices = pepper + salt;
	if(user_handler_->use_phpbb_encryption() && pepper.empty()) {
		async_send_error(socket, "Even though your nickname is registered on this server you "
								 "cannot log in due to an error in the hashing algorithm. "
								 "Logging into your forum account on http://forum.wesnoth.org "
								 "may fix this problem.");
		return;
	}

	seeds_[reinterpret_cast<long int>(socket.get())] = salt;

	simple_wml::document doc;
	simple_wml::node& e = doc.root().add_child("error");
	e.set_attr_dup("message", msg.c_str());
	e.set_attr("password_request", "yes");
	e.set_attr("phpbb_encryption", user_handler_->use_phpbb_encryption() ? "yes" : "no");
	e.set_attr_dup("salt", spices.c_str());
	e.set_attr("force_confirmation", force_confirmation ? "yes" : "no");
	if(*error_code != '\0') {
		e.set_attr("error_code", error_code);
	}

	async_send_doc(socket, doc,
<<<<<<< HEAD
				   boost::bind(&server::login, this, _1)
				   );
=======
		std::bind(&server::login, this, _1)
	);
>>>>>>> 862fd5f9
}

void server::add_player(socket_ptr socket, const wesnothd::player& player)
{
	bool inserted;
	std::tie(std::ignore, inserted) = player_connections_.insert(player_connections::value_type(socket, player));
	assert(inserted);

	send_to_player(socket, games_and_users_list_);

	if (motd_ != "") {
		send_server_message(socket, motd_);
	}

	read_from_player(socket);

	// Send other players in the lobby the update that the player has joined
	simple_wml::document diff;
	make_add_diff(games_and_users_list_.root(), NULL, "user", diff);
	send_to_lobby(diff, socket);
}

void server::read_from_player(socket_ptr socket)
{
	async_receive_doc(socket,
<<<<<<< HEAD
					  boost::bind(&server::handle_read_from_player, this, _1, _2),
					  boost::bind(&server::remove_player, this, _1)
					  );
=======
		std::bind(&server::handle_read_from_player, this, _1, _2),
		std::bind(&server::remove_player, this, _1)
	);
>>>>>>> 862fd5f9
}

void server::handle_read_from_player(socket_ptr socket, std::shared_ptr<simple_wml::document> doc)
{
	read_from_player(socket);
	//DBG_SERVER << client_address(socket) << "\tWML received:\n" << doc->output() << std::endl;
	if(doc->child("refresh_lobby")) {
		send_to_player(socket, games_and_users_list_);
	}

	if(simple_wml::node* whisper = doc->child("whisper")) {
		handle_whisper(socket, *whisper);
	}
	if(simple_wml::node* query = doc->child("query")) {
		handle_query(socket, *query);
	}
	if(simple_wml::node* nickserv = doc->child("nickserv")) {
		handle_nickserv(socket, *nickserv);
	}

	if(!player_is_in_game(socket))
		handle_player_in_lobby(socket, doc);
	else
		handle_player_in_game(socket, doc);

}

void server::handle_player_in_lobby(socket_ptr socket, std::shared_ptr<simple_wml::document> doc) {
	if(simple_wml::node* message = doc->child("message")) {
		handle_message(socket, *message);
	}

	if(simple_wml::node* create_game = doc->child("create_game")) {
		handle_create_game(socket, *create_game);
	}

	if(simple_wml::node* join = doc->child("join")) {
		handle_join_game(socket, *join);
	}
}

void server::handle_whisper(socket_ptr socket, simple_wml::node& whisper)
{
	if((whisper["receiver"] == "") || (whisper["message"] == "")) {
		static simple_wml::document data(
					"[message]\n"
					"message=\"Invalid number of arguments\"\n"
					"sender=\"server\"\n"
					"[/message]\n", simple_wml::INIT_COMPRESSED);
		send_to_player(socket, data);
		return;
	}

	auto receiver_iter = player_connections_.get<name_t>().find(whisper["receiver"].to_string());
	if(receiver_iter == player_connections_.get<name_t>().end()) {
		send_server_message(socket, "Can't find '" + whisper["receiver"].to_string() + "'.");
	} else {
		simple_wml::document cwhisper;
		whisper.copy_into(cwhisper.root().add_child("whisper"));
		send_to_player(receiver_iter->socket(), cwhisper);
		// TODO: Refuse to send from an observer to a game he observes
	}
}

void server::handle_query(socket_ptr socket, simple_wml::node& query)
{
	auto iter = player_connections_.find(socket);
	if(iter == player_connections_.end())
		return;

	wesnothd::player& player = iter->info();

	const std::string command(query["type"].to_string());
	std::ostringstream response;
	const std::string& help_msg = "Available commands are: adminmsg <msg>, help, games, metrics,"
								  " motd, netstats [all], requests, sample, stats, status, wml.";
	// Commands a player may issue.
	if (command == "status") {
		response << process_command(command + " " + player.name(), player.name());
	} else if (command.find("adminmsg") == 0 || command.find("report") == 0
			   || command == "games"
			   || command == "metrics"
			   || command == "motd"
			   || command == "netstats"
			   || command == "netstats all"
			   || command == "requests"
			   || command == "sample"
			   || command == "stats"
			   || command == "status " + player.name()
			   || command == "wml")
	{
		response << process_command(command, player.name());
	} else if (player.is_moderator()) {
		if (command == "signout") {
			LOG_SERVER << "Admin signed out: IP: "
					   << client_address(socket) << "\tnick: "
					   << player.name() << std::endl;
			player.set_moderator(false);
			// This string is parsed by the client!
			response << "You are no longer recognized as an administrator.";
			if(user_handler_) {
				user_handler_->set_is_moderator(player.name(), false);
			}
		} else {
			LOG_SERVER << "Admin Command: type: " << command
					   << "\tIP: "<< client_address(socket)
					   << "\tnick: "<< player.name() << std::endl;
			response << process_command(command, player.name());
			LOG_SERVER << response.str() << std::endl;
		}
	} else if (command == "help" || command.empty()) {
		response << help_msg;
	} else if (command == "admin" || command.find("admin ") == 0) {
		if (admin_passwd_.empty()) {
			send_server_message(socket, "No password set.");
			return;
		}
		std::string passwd;
		if (command.size() >= 6) passwd = command.substr(6);
		if (passwd == admin_passwd_) {
			LOG_SERVER << "New Admin recognized: IP: "
					   << client_address(socket) << "\tnick: "
					   << player.name() << std::endl;
			player.set_moderator(true);
			// This string is parsed by the client!
			response << "You are now recognized as an administrator.";
			if (user_handler_) {
				user_handler_->set_is_moderator(player.name(), true);
			}
		} else {
			WRN_SERVER << "FAILED Admin attempt with password: '" << passwd << "'\tIP: "
					   << client_address(socket) << "\tnick: "
					   << player.name() << std::endl;
			response << "Error: wrong password";
		}
	} else {
		response << "Error: unrecognized query: '" << command << "'\n" << help_msg;
	}
	send_server_message(socket, response.str());
}

void server::handle_nickserv(socket_ptr socket, simple_wml::node& nickserv)
{
	// Check if this server allows nick registration at all
	if(!user_handler_) {
		send_server_message(socket, "This server does not allow username registration.");
		return;
	}

	if(nickserv.child("register")) {
		try {
			(user_handler_->add_user(player_connections_.find(socket)->name(), (*nickserv.child("register"))["mail"].to_string(),
					(*nickserv.child("register"))["password"].to_string()));

			std::stringstream msg;
			msg << "Your username has been registered." <<
				   // Warn that providing an email address might be a good idea
				   ((*nickserv.child("register"))["mail"].empty() ?
					   " It is recommended that you provide an email address for password recovery." : "");
			send_server_message(socket, msg.str());

			// Mark the player as registered and send the other clients
			// an update to dislpay this change
			player_connections_.find(socket)->info().mark_registered();

			simple_wml::document diff;
			make_change_diff(games_and_users_list_.root(), NULL,
							 "user", player_connections_.find(socket)->info().config_address(), diff);
			send_to_lobby(diff);

		} catch (user_handler::error& e) {
			send_server_message(socket, "There was an error registering your username. The error message was: "
								+ e.message);
		}
		return;
	}

	// A user requested to update his password or mail
	if(nickserv.child("set")) {
		if(!(user_handler_->user_exists(player_connections_.find(socket)->name()))) {
			send_server_message(socket, "You are not registered. Please register first.");
			return;
		}

		const simple_wml::node& set = *(nickserv.child("set"));

		try {
			user_handler_->set_user_detail(player_connections_.find(socket)->name(), set["detail"].to_string(), set["value"].to_string());

			send_server_message(socket, "Your details have been updated.");

		} catch (user_handler::error& e) {
			send_server_message(socket, "There was an error updating your details. The error message was: "
								+ e.message);
		}

		return;
	}

	// A user requested information about another user
	if(nickserv.child("details")) {
		send_server_message(socket, "Valid details for this server are: " +
							user_handler_->get_valid_details());
		return;
	}

	// A user requested a list of which details can be set
	if(nickserv.child("info")) {
		try {
			std::string res = user_handler_->user_info((*nickserv.child("info"))["name"].to_string());
			send_server_message(socket, res);
		} catch (user_handler::error& e) {
			send_server_message(socket, "There was an error looking up the details of the user '" +
								(*nickserv.child("info"))["name"].to_string() + "'. " +" The error message was: "
					+ e.message);
		}
		return;
	}

	// A user requested to delete his nick
	if(nickserv.child("drop")) {
		if(!(user_handler_->user_exists(player_connections_.find(socket)->name()))) {
			send_server_message(socket, "You are not registered.");
			return;
		}

		// With the current policy of dissallowing to log in with a
		// registerd username without the password we should never get
		// to call this
		if(!(player_connections_.find(socket)->info().registered())) {
			send_server_message(socket, "You are not logged in.");
			return;
		}

		try {
			user_handler_->remove_user(player_connections_.find(socket)->name());
			send_server_message(socket, "Your username has been dropped.");

			// Mark the player as not registered and send the other clients
			// an update to dislpay this change
			player_connections_.find(socket)->info().mark_registered(false);

			simple_wml::document diff;
			make_change_diff(games_and_users_list_.root(), NULL,
							 "user", player_connections_.find(socket)->info().config_address(), diff);
			send_to_lobby(diff);
		} catch (user_handler::error& e) {
			send_server_message(socket, "There was an error dropping your username. The error message was: "
								+ e.message);
		}
		return;
	}
}

void server::handle_message(socket_ptr socket, simple_wml::node& message)
{
	simple_wml::document relay_message;
	message.copy_into(relay_message.root().add_child("message"));
	send_to_lobby(relay_message, socket);
}

void server::handle_create_game(socket_ptr socket, simple_wml::node& create_game)
{
	if (graceful_restart) {
		static simple_wml::document leave_game_doc("[leave_game]\n[/leave_game]\n", simple_wml::INIT_COMPRESSED);
		send_to_player(socket, leave_game_doc);
		send_server_message(socket, "This server is shutting down. You aren't allowed to make new games. Please reconnect to the new server.");
		send_to_player(socket, games_and_users_list_);
		return;
	}

	player_connections_.modify(
<<<<<<< HEAD
				player_connections_.find(socket),
				boost::bind(&server::create_game, this, _1, boost::ref(create_game))
				);
=======
		player_connections_.find(socket),
		std::bind(&server::create_game, this, _1, std::ref(create_game))
	);
>>>>>>> 862fd5f9

	simple_wml::document diff;
	if(make_change_diff(games_and_users_list_.root(), NULL,
						"user", player_connections_.find(socket)->info().config_address(), diff)) {
		send_to_lobby(diff);
	}
	return;
}

void server::create_game(player_record& host_record, simple_wml::node& create_game)
{
	const std::string game_name = create_game["name"].to_string();
	const std::string game_password = create_game["password"].to_string();

	DBG_SERVER << client_address(host_record.socket()) << "\t" << host_record.info().name()
			   << "\tcreates a new game: \"" << game_name << "\".\n";

	// Create the new game, remove the player from the lobby
	// and set the player as the host/owner.
	host_record.get_game().reset(
<<<<<<< HEAD
				new wesnothd::game(player_connections_, host_record.socket(), game_name, save_replays_, replay_save_path_),
				boost::bind(&server::cleanup_game, this, _1));
=======
		new wesnothd::game(player_connections_, host_record.socket(), game_name, save_replays_, replay_save_path_),
		std::bind(&server::cleanup_game, this, _1));
>>>>>>> 862fd5f9
	wesnothd::game& g = *host_record.get_game();
	if(game_password.empty() == false) {
		g.set_password(game_password);
	}

	create_game.copy_into(g.level().root());
}

void server::cleanup_game(game* game_ptr)
{
	metrics_.game_terminated(game_ptr->termination_reason());

	simple_wml::node* const gamelist = games_and_users_list_.child("gamelist");
	assert(gamelist != NULL);

	// Send a diff of the gamelist with the game deleted to players in the lobby
	simple_wml::document diff;
	if(make_delete_diff(*gamelist, "gamelist", "game",
						game_ptr->description(), diff)) {
		send_to_lobby(diff);
	}

	// Delete the game from the games_and_users_list_.
	const simple_wml::node::child_list& games = gamelist->children("game");
	const simple_wml::node::child_list::const_iterator g =
			std::find(games.begin(), games.end(), game_ptr->description());
	if (g != games.end()) {
		const size_t index = g - games.begin();
		gamelist->remove_child("game", index);
	} else {
		// Can happen when the game ends before the scenario was transferred.
		LOG_SERVER << "Could not find game (" << game_ptr->id()
				   << ") to delete in games_and_users_list_.\n";
	}
}

void server::handle_join_game(socket_ptr socket, simple_wml::node& join)
{
	const bool observer = join.attr("observe").to_bool();
	const std::string& password = join["password"].to_string();
	int game_id = join["id"].to_int();

	auto g_iter = player_connections_.get<game_t>().find(game_id);
	const std::shared_ptr<game> g = g_iter->get_game();

	static simple_wml::document leave_game_doc("[leave_game]\n[/leave_game]\n", simple_wml::INIT_COMPRESSED);
	if (g_iter == player_connections_.get<game_t>().end()) {
		WRN_SERVER << client_address(socket) << "\t" << player_connections_.find(socket)->info().name()
				   << "\tattempted to join unknown game:\t" << game_id << ".\n";
		async_send_doc(socket, leave_game_doc);
		send_server_message(socket, "Attempt to join unknown game.");
		async_send_doc(socket, games_and_users_list_);
		return;
	} else if (!g->level_init()) {
		WRN_SERVER << client_address(socket) << "\t" << player_connections_.find(socket)->info().name()
				   << "\tattempted to join uninitialized game:\t\"" << g->name()
				   << "\" (" << game_id << ").\n";
		async_send_doc(socket, leave_game_doc);
		send_server_message(socket, "Attempt to join an uninitialized game.");
		async_send_doc(socket, games_and_users_list_);
		return;
	} else if (player_connections_.find(socket)->info().is_moderator()) {
		// Admins are always allowed to join.
	} else if (g->registered_users_only() && !player_connections_.find(socket)->info().registered()) {
		async_send_doc(socket, leave_game_doc);
		send_server_message(socket, "Only registered users are allowed to join this game.");
		async_send_doc(socket, games_and_users_list_);
		return;
	} else if (g->player_is_banned(socket)) {
		DBG_SERVER << client_address(socket) << "\tReject banned player: "
				   << player_connections_.find(socket)->info().name() << "\tfrom game:\t\"" << g->name()
				   << "\" (" << game_id << ").\n";
		async_send_doc(socket, leave_game_doc);
		send_server_message(socket, "You are banned from this game.");
		async_send_doc(socket, games_and_users_list_);
		return;
	} else if(!observer && !g->password_matches(password)) {
		WRN_SERVER << client_address(socket) << "\t" << player_connections_.find(socket)->info().name()
				   << "\tattempted to join game:\t\"" << g->name() << "\" ("
				   << game_id << ") with bad password\n";
		async_send_doc(socket, leave_game_doc);
		send_server_message(socket, "Incorrect password.");
		async_send_doc(socket, games_and_users_list_);
		return;
	}
	bool joined = g->add_player(socket, observer);
	if (!joined) {
		WRN_SERVER << client_address(socket) << "\t" << player_connections_.find(socket)->info().name()
				   << "\tattempted to observe game:\t\"" << g->name() << "\" ("
				   << game_id << ") which doesn't allow observers.\n";
		async_send_doc(socket, leave_game_doc);
		send_server_message(socket, "Attempt to observe a game that doesn't allow observers. (You probably joined the game shortly after it filled up.)");
		async_send_doc(socket, games_and_users_list_);
		return;
	}
	player_connections_.modify(
<<<<<<< HEAD
				player_connections_.find(socket),
				boost::bind(&player_record::set_game, _1, player_connections_.get<game_t>().find(game_id)->get_game()));
=======
		player_connections_.find(socket),
	    std::bind(&player_record::set_game, _1, player_connections_.get<game_t>().find(game_id)->get_game()));
>>>>>>> 862fd5f9
	g->describe_slots();

	//send notification of changes to the game and user
	simple_wml::document diff;
	bool diff1 = make_change_diff(*games_and_users_list_.child("gamelist"),
								  "gamelist", "game", g->description(), diff);
	bool diff2 = make_change_diff(games_and_users_list_.root(), NULL,
								  "user", player_connections_.find(socket)->info().config_address(), diff);
	if (diff1 || diff2) {
		send_to_lobby(diff);
	}
}

void server::handle_player_in_game(socket_ptr socket, std::shared_ptr<simple_wml::document> doc) {
	DBG_SERVER << "in process_data_game...\n";

	auto p = player_connections_.find(socket);
	wesnothd::player& player = p->info();
	game& g = *(p->get_game());

	simple_wml::document& data = *doc;

	// If this is data describing the level for a game.
	if (doc->child("snapshot") || doc->child("scenario")) {
		if (!g.is_owner(socket)) {
			return;
		}
		// If this game is having its level data initialized
		// for the first time, and is ready for players to join.
		// We should currently have a summary of the game in g.level().
		// We want to move this summary to the games_and_users_list_, and
		// place a pointer to that summary in the game's description.
		// g.level() should then receive the full data for the game.
		if (!g.level_init()) {
			LOG_SERVER << client_address(socket) << "\t" << player.name()
					   << "\tcreated game:\t\"" << g.name() << "\" ("
					   << g.id() << ").\n";
			// Update our config object which describes the open games,
			// and save a pointer to the description in the new game.
			simple_wml::node* const gamelist = games_and_users_list_.child("gamelist");
			assert(gamelist != NULL);
			simple_wml::node& desc = gamelist->add_child("game");
			g.level().root().copy_into(desc);
			if (const simple_wml::node* m = doc->child("multiplayer")) {
				m->copy_into(desc);
			} else {
				WRN_SERVER << client_address(socket) << "\t" << player.name()
						   << "\tsent scenario data in game:\t\"" << g.name() << "\" ("
						   << g.id() << ") without a 'multiplayer' child.\n";
				// Set the description so it can be removed in delete_game().
				g.set_description(&desc);
				delete_game(g.id());
				send_server_message(socket, "The scenario data is missing the [multiplayer] tag which contains the game settings. Game aborted.");
				return;
			}

			g.set_description(&desc);
			desc.set_attr_dup("id", lexical_cast_default<std::string>(g.id()).c_str());
		} else {
			WRN_SERVER << client_address(socket) << "\t" << player.name()
					   << "\tsent scenario data in game:\t\"" << g.name() << "\" ("
					   << g.id() << ") although it's already initialized.\n";
			return;
		}

		assert(games_and_users_list_.child("gamelist")->children("game").empty() == false);

		simple_wml::node& desc = *g.description();
		// Update the game's description.
		// If there is no shroud, then tell players in the lobby
		// what the map looks like
		if (!data["mp_shroud"].to_bool()) {
			desc.set_attr_dup("map_data", (*wesnothd::game::starting_pos(data.root()))["map_data"]);
		}
		if (const simple_wml::node* e = data.child("era")) {
			if (!e->attr("require_era").to_bool(true)) {
				desc.set_attr("require_era", "no");
			}
		}

		if (data.attr("require_scenario").to_bool(false)) {
			desc.set_attr("require_scenario", "yes");
		}

		const simple_wml::node::child_list& mlist = data.children("modification");
		for(const simple_wml::node* m : mlist) {
			desc.add_child_at("modification", 0);
			desc.child("modification")->set_attr_dup("id", m->attr("id"));
			if (m->attr("require_modification").to_bool(false))
				desc.child("modification")->set_attr("require_modification", "yes");
		}

		// Record the full scenario in g.level()
		g.level().swap(data);
		// The host already put himself in the scenario so we just need
		// to update_side_data().
		//g.take_side(sock);
		g.update_side_data();
		g.describe_slots();

		assert(games_and_users_list_.child("gamelist")->children("game").empty() == false);

		// Send the update of the game description to the lobby.
		simple_wml::document diff;
		make_add_diff(*games_and_users_list_.child("gamelist"), "gamelist", "game", diff);
		send_to_lobby(diff);
		/** @todo FIXME: Why not save the level data in the history_? */
		return;
		// Everything below should only be processed if the game is already intialized.
	} else if (!g.level_init()) {
		WRN_SERVER << client_address(socket) << "\tReceived unknown data from: "
				   << player.name() << " (socket:" << socket
				   << ") while the scenario wasn't yet initialized.\n" << data.output();
		return;
		// If the host is sending the next scenario data.
	} else if (const simple_wml::node* scenario = data.child("store_next_scenario")) {
		if (!g.is_owner(socket)) return;
		if (!g.level_init()) {
			WRN_SERVER << client_address(socket) << "\tWarning: "
					   << player.name() << "\tsent [store_next_scenario] in game:\t\""
					   << g.name() << "\" (" << g.id()
					   << ") while the scenario is not yet initialized.";
			return;
		}
		g.save_replay();
		g.reset_last_synced_context_id();
		// Record the full scenario in g.level()
		g.level().clear();
		scenario->copy_into(g.level().root());

		if (g.description() == NULL) {
			ERR_SERVER << client_address(socket) << "\tERROR: \""
					   << g.name() << "\" (" << g.id()
					   << ") is initialized but has no description_.\n";
			return;
		}
		simple_wml::node& desc = *g.description();
		// Update the game's description.
		if (const simple_wml::node* m = scenario->child("multiplayer")) {
			m->copy_into(desc);
		} else {
			WRN_SERVER << client_address(socket) << "\t" << player.name()
					   << "\tsent scenario data in game:\t\"" << g.name() << "\" ("
					   << g.id() << ") without a 'multiplayer' child.\n";
			delete_game(g.id());
			send_server_message(socket, "The scenario data is missing the [multiplayer] tag which contains the game settings. Game aborted.");
			return;
		}

		// If there is no shroud, then tell players in the lobby
		// what the map looks like.
		const simple_wml::node& s = *wesnothd::game::starting_pos(g.level().root());
		desc.set_attr_dup("map_data", s["mp_shroud"].to_bool() ? "" :
																 s["map_data"]);
		if (const simple_wml::node* e = data.child("era")) {
			if (!e->attr("require_era").to_bool(true)) {
				desc.set_attr("require_era", "no");
			}
		}

		if (data.attr("require_scenario").to_bool(false)) {
			desc.set_attr("require_scenario", "yes");
		}

		// Tell everyone that the next scenario data is available.
		static simple_wml::document notify_next_scenario(
					"[notify_next_scenario]\n[/notify_next_scenario]\n",
					simple_wml::INIT_COMPRESSED);
		g.send_data(notify_next_scenario, socket);

		// Send the update of the game description to the lobby.
		update_game_in_lobby(g);

		return;
	// A mp client sends a request for the next scenario of a mp campaign.
	} else if (data.child("load_next_scenario")) {
		g.load_next_scenario(socket);
		return;
	} else if (data.child("start_game")) {
		if (!g.is_owner(socket)) return;
		//perform controller tweaks, assigning sides as human for their owners etc.
		g.perform_controller_tweaks();
		// Send notification of the game starting immediately.
		// g.start_game() will send data that assumes
		// the [start_game] message has been sent
		g.send_data(data, socket);
		g.start_game(socket);

		//update the game having changed in the lobby
		update_game_in_lobby(g);
		return;
	} else if (data.child("update_game")) {
		g.update_game();
		update_game_in_lobby(g);
		return;
	} else if (data.child("leave_game")) {
		// May be better to just let remove_player() figure out when a game ends.
		if ((g.is_player(socket) && g.nplayers() == 1)
				|| (g.is_owner(socket) && (!g.started() || g.nplayers() == 0))) {
			// Remove the player in delete_game() with all other remaining
			// ones so he gets the updated gamelist.
			delete_game(g.id());
		} else {
			g.remove_player(socket);
			player_connections_.modify(player_connections_.find(socket), player_record::enter_lobby);
			g.describe_slots();

			// Send all other players in the lobby the update to the gamelist.
			simple_wml::document diff;
			bool diff1 = make_change_diff(*games_and_users_list_.child("gamelist"),
										  "gamelist", "game", g.description(), diff);
			bool diff2 = make_change_diff(games_and_users_list_.root(), NULL,
										  "user", player.config_address(), diff);
			if (diff1 || diff2) {
				send_to_lobby(diff, socket);
			}

			// Send the player who has quit the gamelist.
			send_to_player(socket, games_and_users_list_);
		}
		return;
	// If this is data describing side changes by the host.
	} else if (const simple_wml::node* diff = data.child("scenario_diff")) {
		if (!g.is_owner(socket)) return;
		g.level().root().apply_diff(*diff);
		const simple_wml::node* cfg_change = diff->child("change_child");
		if (cfg_change
				/**&& cfg_change->child("side") it is very likeley that
					the diff changes a side so this check isn't that important.
					Note that [side] is not at toplevel but inside
					[scenario] or [snapshot] **/) {
			g.update_side_data();
		}
		if (g.describe_slots()) {
			update_game_in_lobby(g);
		}
		g.send_data(data, socket);
		return;
	// If a player changes his faction.
	} else if (data.child("change_faction")) {
		g.send_data(data, socket);
		return;
	// If the owner of a side is changing the controller.
	} else if (const simple_wml::node *change = data.child("change_controller")) {
		g.transfer_side_control(socket, *change);
		if (g.describe_slots()) {
			update_game_in_lobby(g);
		}
		return;
	// If all observers should be muted. (toggles)
	} else if (data.child("muteall")) {
		if (!g.is_owner(socket)) {
			g.send_server_message("You cannot mute: not the game host.", socket);
			return;
		}
		g.mute_all_observers();
		return;
	// If an observer should be muted.
	} else if (const simple_wml::node* mute = data.child("mute")) {
		g.mute_observer(*mute, socket);
		return;
	// If an observer should be unmuted.
	} else if (const simple_wml::node* unmute = data.child("unmute")) {
		g.unmute_observer(*unmute, socket);
		return;
	// The owner is kicking/banning someone from the game.
	} else if (data.child("kick") || data.child("ban")) {
		bool ban = (data.child("ban") != NULL);
		const socket_ptr user =
				(ban ? g.ban_user(*data.child("ban"), socket)
					 : g.kick_member(*data.child("kick"), socket));
		if (user) {
			player_connections_.modify(player_connections_.find(socket), player_record::enter_lobby);
			if (g.describe_slots()) {
				update_game_in_lobby(g, user);
			}
			// Send all other players in the lobby the update to the gamelist.
			simple_wml::document diff;
			make_change_diff(*games_and_users_list_.child("gamelist"),
							 "gamelist", "game", g.description(), diff);
			make_change_diff(games_and_users_list_.root(), NULL, "user",
							 player_connections_.find(user)->info().config_address(), diff);
			send_to_lobby(diff, socket);
			// Send the removed user the lobby game list.
			send_to_player(user, games_and_users_list_);
		}
		return;
	} else if (const simple_wml::node* unban = data.child("unban")) {
		g.unban_user(*unban, socket);
		return;
	// If info is being provided about the game state.
	} else if (const simple_wml::node* info = data.child("info")) {
		if (!g.is_player(socket)) return;
		if ((*info)["type"] == "termination") {
			g.set_termination_reason((*info)["condition"].to_string());
			if ((*info)["condition"].to_string() == "out of sync") {
				g.send_server_message_to_all(player.name() + " reports out of sync errors.");
			}
		}
		return;
	} else if (data.child("turn")) {
		// Notify the game of the commands, and if it changes
		// the description, then sync the new description
		// to players in the lobby.
		if (g.process_turn(data, socket)) {
			update_game_in_lobby(g);
		}
		return;
	} else if (data.child("whiteboard")) {
		g.process_whiteboard(data,socket);
		return;
	} else if (data.child("change_turns_wml")) {
		g.process_change_turns_wml(data,socket);
		update_game_in_lobby(g);
		return;
	} else if (simple_wml::node* sch = data.child("request_choice")) {
		g.handle_choice(*sch, socket);
		return;
	} else if (data.child("message")) {
		g.process_message(data, socket);
		return;
	} else if (data.child("stop_updates")) {
		g.send_data(data, socket);
		return;
	// Data to ignore.
	} else if (data.child("error")
			   || data.child("side_secured")
			   || data.root().has_attr("failed")
			   || data.root().has_attr("side_drop")
			   || data.root().has_attr("side")) {
		return;
	}

	WRN_SERVER << client_address(socket) << "\tReceived unknown data from: "
			   << player.name() << " (socket:" << socket << ") in game: \""
			   << g.name() << "\" (" << g.id() << ")\n" << data.output();
}

typedef std::map<socket_ptr, std::deque<std::shared_ptr<simple_wml::document> > > SendQueue;
SendQueue send_queue;
void handle_send_to_player(socket_ptr socket);

void send_to_player(socket_ptr socket, simple_wml::document& doc)
{
	SendQueue::iterator iter = send_queue.find(socket);
	if(iter == send_queue.end()) {
		send_queue[socket];
		async_send_doc(socket, doc,
					   handle_send_to_player,
					   handle_send_to_player
					   );
	} else {
		send_queue[socket].push_back(std::shared_ptr<simple_wml::document>(doc.clone()));
	}
}

void handle_send_to_player(socket_ptr socket)
{
	if(send_queue[socket].empty()) {
		send_queue.erase(socket);
	} else {
		async_send_doc(socket, *(send_queue[socket].front()),
					   handle_send_to_player,
					   handle_send_to_player
					   );
		send_queue[socket].pop_front();
	}
}

void send_server_message(socket_ptr socket, const std::string& message)
{
	simple_wml::document server_message;
	simple_wml::node& msg = server_message.root().add_child("message");
	msg.set_attr("sender", "server");
	msg.set_attr_dup("message", message.c_str());
	send_to_player(socket, server_message);
}

void server::remove_player(socket_ptr socket)
{
	std::string ip = client_address(socket);

	auto iter = player_connections_.find(socket);
	if(iter == player_connections_.end())
		return;

	const std::shared_ptr<game> g = iter->get_game();
	if(g)
		g->remove_player(socket, true, false);

	const simple_wml::node::child_list& users = games_and_users_list_.root().children("user");
	const size_t index = std::find(users.begin(), users.end(), iter->info().config_address()) - users.begin();

	// Notify other players in lobby
	simple_wml::document diff;
	if(make_delete_diff(games_and_users_list_.root(), NULL, "user",
						iter->info().config_address(), diff)) {
		send_to_lobby(diff, socket);
	}
	games_and_users_list_.root().remove_child("user", index);

	LOG_SERVER << ip << "\t" << iter->info().name()
			   << "\twas logged off" << "\n";

	// Find the matching nick-ip pair in the log and update the sign off time
	connection_log ip_name = connection_log(iter->info().name(), ip, 0);
	std::deque<connection_log>::iterator i = std::find(ip_log_.begin(), ip_log_.end(), ip_name);
	if(i != ip_log_.end()) {
		i->log_off = time(nullptr);
	}

	player_connections_.erase(iter);

	if(socket->is_open())
		socket->close();
}

void server::send_to_lobby(simple_wml::document& data, socket_ptr exclude) const
{
	for(const auto& player : player_connections_.get<game_t>().equal_range(0))
		if(player.socket() != exclude)
			send_to_player(player.socket(), data);
}

void server::send_server_message_to_lobby(const std::string& message, socket_ptr exclude) const
{
	for(const auto& player : player_connections_.get<game_t>().equal_range(0)) {
		if(player.socket() != exclude)
			send_server_message(player.socket(), message);
	}
}

void server::send_server_message_to_all(const std::string& message, socket_ptr exclude) const
{
	for(const auto& player: player_connections_) {
		if(player.socket() != exclude)
			send_server_message(player.socket(), message);
	}
}

/*
	int graceful_counter = 0;

	for (int loop = 0;; ++loop) {
		// Try to run with 50 FPS all the time
		// Server will respond a bit faster under heavy load
		fps_limit_.limit();
		try {
			// We are going to waith 10 seconds before shutting down so users can get out of game.
			if (graceful_restart && games_.empty() && ++graceful_counter > 500 )
			{
				// TODO: We should implement client side autoreconnect.
				// Idea:
				// server should send [reconnect]host=host,port=number[/reconnect]
				// Then client would reconnect to new server automatically.
				// This would also allow server to move to new port or address if there is need

				process_command("msg All games ended. Shutting down now. Reconnect to the new server instance.", "system");
				throw network::error("shut down");
			}

			if (config_reload == 1) {
				cfg_ = read_config();
				load_config();
				config_reload = 0;
			}

			// Process commands from the server socket/fifo
			std::string admin_cmd;
			if (input_ && input_->read_line(admin_cmd)) {
				LOG_SERVER << "Admin Command: type: " << admin_cmd << "\n";
				const std::string res = process_command(admin_cmd, "*socket*");
				// Only mark the response if we fake the issuer (i.e. command comes from IRC or so)
				if (admin_cmd.at(0) == '+') {
					LOG_SERVER << "[admin_command_response]\n" << res << "\n" << "[/admin_command_response]\n";
				} else {
					LOG_SERVER << res << "\n";
				}
			}

			time_t now = time(NULL);
			if (last_ping_ + network::ping_interval <= now) {
				if (lan_server_ && players_.empty() && last_user_seen_time_ + lan_server_ < now)
				{
					LOG_SERVER << "Lan server has been empty for  " << (now - last_user_seen_time_) << " seconds. Shutting down!\n";
					// We have to shutdown
					graceful_restart = true;
				}
				// and check if bans have expired
				ban_manager_.check_ban_times(now);
				// Make sure we log stats every 5 minutes
				if (last_stats_ + 5 * 60 <= now) {
					dump_stats(now);
					if (rooms_.dirty()) rooms_.write_rooms();
				}

				// Cleaning the user_handler once a day should be more than enough
				if (last_uh_clean_ + 60 * 60 * 24 <= now) {
					clean_user_handler(now);
				}

				// Send network stats every hour
				static int prev_hour = localtime(&now)->tm_hour;
				if (prev_hour != localtime(&now)->tm_hour)
				{
					prev_hour = localtime(&now)->tm_hour;
					LOG_SERVER << network::get_bandwidth_stats();

				}

				// send a 'ping' to all players to detect ghosts
				DBG_SERVER << "Pinging inactive players.\n" ;
				std::ostringstream strstr ;
				strstr << "ping=\"" << now << "\"" ;
				simple_wml::document ping( strstr.str().c_str(),
							   simple_wml::INIT_COMPRESSED );
				simple_wml::string_span s = ping.output_compressed();
				BOOST_FOREACH(network::connection sock, ghost_players_) {
					if (!lg::debug.dont_log(log_server)) {
						wesnothd::player_map::const_iterator i = players_.find(sock);
						if (i != players_.end()) {
							DBG_SERVER << "Pinging " << i->second.name() << "(" << i->first << ").\n";
						} else {
							ERR_SERVER << "Player " << sock << " is in ghost_players_ but not in players_." << std::endl;
						}
					}
					network::send_raw_data(s.begin(), s.size(), sock, "ping") ;
				}

				// Copy new player list on top of ghost_players_ list.
				// Only a single thread should be accessing this
				// Erase before we copy - speeds inserts
				ghost_players_.clear();
				BOOST_FOREACH(const wesnothd::player_map::value_type v, players_) {
					ghost_players_.insert(v.first);
				}
				last_ping_ = now;
			}

			network::process_send_queue();

			network::connection sock = network::accept_connection();
			if (sock) {
				const std::string ip = network::ip_address(sock);
				const std::string reason = is_ip_banned(ip);
				if (!reason.empty()) {
					LOG_SERVER << ip << "\trejected banned user. Reason: " << reason << "\n";
					send_error(sock, "You are banned. Reason: " + reason);
					network::queue_disconnect(sock);
				} else if (ip_exceeds_connection_limit(ip)) {
					LOG_SERVER << ip << "\trejected ip due to excessive connections\n";
					send_error(sock, "Too many connections from your IP.");
					network::queue_disconnect(sock);
				} else {
					DBG_SERVER << ip << "\tnew connection accepted. (socket: "
						<< sock << ")\n";
					send_doc(version_query_response_, sock);
				}
				not_logged_in_.insert(sock);
			}

			static int sample_counter = 0;

			std::vector<char> buf;
			network::bandwidth_in_ptr bandwidth_type;
			while ((sock = network::receive_data(buf, &bandwidth_type)) != network::null_connection) {
				metrics_.service_request();

				if(buf.empty()) {
					WRN_SERVER << "received empty packet" << std::endl;
					continue;
				}

				const bool sample = request_sample_frequency >= 1 && (sample_counter++ % request_sample_frequency) == 0;

				const clock_t before_parsing = get_cpu_time(sample);

				char* buf_ptr = new char [buf.size()];
				memcpy(buf_ptr, &buf[0], buf.size());
				simple_wml::string_span compressed_buf(buf_ptr, buf.size());
				const std::unique_ptr<simple_wml::document> data_ptr;
				try {
					data_ptr.reset(new simple_wml::document(compressed_buf)); // might throw a simple_wml::error
					data_ptr->take_ownership_of_buffer(buf_ptr);

				} catch (simple_wml::error& e) {
					WRN_CONFIG << "simple_wml error in received data: " << e.message << std::endl;
					send_error(sock, "Invalid WML received: " + e.message);
					delete [] buf_ptr;
					continue;
				} catch(...) {
					delete [] buf_ptr;
					throw;
				}

				simple_wml::document& data = *data_ptr;
				std::vector<char>().swap(buf);

				const clock_t after_parsing = get_cpu_time(sample);

				process_data(sock, data);

				bandwidth_type->set_type(data.root().first_child().to_string());
				if(sample) {
					const clock_t after_processing = get_cpu_time(sample);
					metrics_.record_sample(data.root().first_child(),
							  after_parsing - before_parsing,
							  after_processing - after_parsing);
				}

			}

			metrics_.no_requests();

		} catch(simple_wml::error& e) {
			WRN_CONFIG << "Warning: error in received data: " << e.message << std::endl;
		} catch(network::error& e) {
			if (e.message == "shut down") {
				LOG_SERVER << "Try to disconnect all users...\n";
				for (wesnothd::player_map::const_iterator pl = players_.begin();
					pl != players_.end(); ++pl)
				{
					network::disconnect(pl->first);
				}
				LOG_SERVER << "Shutting server down.\n";
				break;
			}
			if (!e.socket) {
				ERR_SERVER << "network error: " << e.message << std::endl;
				continue;
			}
			DBG_SERVER << "socket closed: " << e.message << "\n";
			const std::string ip = network::ip_address(e.socket);
			if (proxy::is_proxy(e.socket)) {
				LOG_SERVER << ip << "\tProxy user disconnected.\n";
				proxy::disconnect(e.socket);
				e.disconnect();
				DBG_SERVER << "done closing socket...\n";
				continue;
			}
			// Was the user already logged in?
			const wesnothd::player_map::iterator pl_it = players_.find(e.socket);
			if (pl_it == players_.end()) {
				std::set<network::connection>::iterator i = not_logged_in_.find(e.socket);
				if (i != not_logged_in_.end()) {
					DBG_SERVER << ip << "\tNot logged in user disconnected.\n";
					not_logged_in_.erase(i);
				} else {
					WRN_SERVER << ip << "\tWarning: User disconnected right after the connection was accepted." << std::endl;
				}
				e.disconnect();
				DBG_SERVER << "done closing socket...\n";
				continue;
			}
			const simple_wml::node::child_list& users = games_and_users_list_.root().children("user");
			const size_t index = std::find(users.begin(), users.end(), pl_it->second.config_address()) - users.begin();
			if (index < users.size()) {
				simple_wml::document diff;
				if(make_delete_diff(games_and_users_list_.root(), NULL, "user",
									pl_it->second.config_address(), diff)) {
					for (t_games::const_iterator g = games_.begin(); g != games_.end(); ++g) {
						  // Note: This string is parsed by the client to identify lobby leave messages!
						  g->send_server_message_to_all(pl_it->second.name() + " has disconnected");
					}
					rooms_.lobby().send_data(diff, e.socket);
				}

				games_and_users_list_.root().remove_child("user", index);
			} else {
				ERR_SERVER << ip << "ERROR: Could not find user to remove: "
					<< pl_it->second.name() << " in games_and_users_list_.\n";
			}
			// Was the player in the lobby or a game?
			if (rooms_.in_lobby(e.socket)) {
				rooms_.remove_player(e.socket);
				LOG_SERVER << ip << "\t" << pl_it->second.name()
					<< "\thas logged off. (socket: " << e.socket << ")\n";

			} else {
				for (t_games::iterator g = games_.begin();
					g != games_.end(); ++g)
				{
					if (!g->is_member(e.socket)) {
						continue;
					}
					// Did the last player leave?
					if (g->remove_player(e.socket, true)) {
						delete_game(g);
						break;
					} else {
						g->describe_slots();

						update_game_in_lobby(*g, e.socket);
					}
					break;
				}
			}

			// Find the matching nick-ip pair in the log and update the sign off time
			connection_log ip_name = connection_log(pl_it->second.name(), ip, 0);
			std::deque<connection_log>::iterator i = std::find(ip_log_.begin(), ip_log_.end(), ip_name);
			if(i != ip_log_.end()) {
				i->log_off = time(NULL);
			}

			players_.erase(pl_it);
			ghost_players_.erase(e.socket);
			if (lan_server_)
			{
				last_user_seen_time_ = time(0);
			}
			e.disconnect();
			DBG_SERVER << "done closing socket...\n";

		// Catch user_handler exceptions here, to prevent the
		// server from going down completely. Once we are sure
		// all user_handler exceptions are caught correctly
		// this can removed.
		} catch (user_handler::error& e) {
			ERR_SERVER << "Uncaught user_handler exception: " << e.message << std::endl;
		}
	}
	*/

void server::start_new_server() {
	if (restart_command.empty())
		return;

	// Example config line:
	// restart_command="./wesnothd-debug -d -c ~/.wesnoth1.5/server.cfg"
	// remember to make new one as a daemon or it will block old one
	if (std::system(restart_command.c_str())) {
		ERR_SERVER << "Failed to start new server with command: " << restart_command << std::endl;
	} else {
		LOG_SERVER << "New server started with command: " << restart_command << "\n";
	}
}

std::string server::process_command(std::string query, std::string issuer_name) {
	utils::strip(query);

	if (issuer_name == "*socket*" && query.at(0) == '+') {
		// The first argument might be "+<issuer>: ".
		// In that case we use +<issuer>+ as the issuer_name.
		// (Mostly used for communication with IRC.)
		std::string::iterator issuer_end =
				std::find(query.begin(), query.end(), ':');
		std::string issuer(query.begin() + 1, issuer_end);
		if (!issuer.empty()) {
			issuer_name = "+" + issuer + "+";
			query = std::string(issuer_end + 1, query.end());
			utils::strip(query);
		}
	}

	const std::string::iterator i = std::find(query.begin(), query.end(), ' ');

	try {

		const std::string command = utf8::lowercase(std::string(query.begin(), i));
		std::string parameters = (i == query.end() ? "" : std::string(i + 1, query.end()));
		utils::strip(parameters);

<<<<<<< HEAD
		std::ostringstream out;
		std::map<std::string, server::cmd_handler>::iterator handler_itor = cmd_handlers_.find(command);
		if(handler_itor == cmd_handlers_.end()) {
			out << "Command '" << command << "' is not recognized.\n" << help_msg;
		} else {
			const cmd_handler &handler = handler_itor->second;
			try {
				handler(this, issuer_name, query, parameters, &out);
			} catch (std::bad_function_call & ex) {
				ERR_SERVER << "While handling a command '" << command << "', caught a std::bad_function_call exception.\n";
				ERR_SERVER << ex.what() << std::endl;
				out << "An internal server error occurred (std::bad_function_call) while executing '" << command << "'\n";
			}
=======
	std::ostringstream out;
	std::map<std::string, server::cmd_handler>::iterator handler_itor = cmd_handlers_.find(command);
	if(handler_itor == cmd_handlers_.end()) {
		out << "Command '" << command << "' is not recognized.\n" << help_msg;
	} else {
		const cmd_handler &handler = handler_itor->second;
		try {
			handler(issuer_name, query, parameters, &out);
		} catch (std::bad_function_call & ex) {
			ERR_SERVER << "While handling a command '" << command << "', caught a std::bad_function_call exception.\n";
			ERR_SERVER << ex.what() << std::endl;
			out << "An internal server error occurred (std::bad_function_call) while executing '" << command << "'\n";
>>>>>>> 862fd5f9
		}

		return out.str();

	} catch ( utf8::invalid_utf8_exception & e ) {
		std::string msg = "While handling a command, caught an invalid utf8 exception: ";
		msg += e.what();
		ERR_SERVER << msg << std::endl;
		return (msg + '\n');
	}
}

// Shutdown, restart and sample commands can only be issued via the socket.
void server::shut_down_handler(const std::string& issuer_name, const std::string& /*query*/, std::string& parameters, std::ostringstream *out) {
	assert(out != NULL);

	if (issuer_name != "*socket*" && !allow_remote_shutdown_) {
		*out << denied_msg;
		return;
	}
	if (parameters == "now") {
		throw server_shutdown("shut down by admin command");
	} else {
		// Graceful shut down.
		graceful_restart = true;
		acceptor_.close();
		timer_.expires_from_now(boost::posix_time::seconds(10));
		timer_.async_wait(std::bind(&server::handle_graceful_timeout, this, _1));
		process_command("msg The server is shutting down. You may finish your games but can't start new ones. Once all games have ended the server will exit.", issuer_name);
		*out << "Server is doing graceful shut down.";
	}
}

void server::restart_handler(const std::string& issuer_name, const std::string& /*query*/, std::string& /*parameters*/, std::ostringstream *out) {
	assert(out != NULL);

	if (issuer_name != "*socket*" && !allow_remote_shutdown_) {
		*out << denied_msg;
		return;
	}

	if (restart_command.empty()) {
		*out << "No restart_command configured! Not restarting.";
	} else {
		graceful_restart = true;
		acceptor_.close();
		timer_.expires_from_now(boost::posix_time::seconds(10));
		timer_.async_wait(std::bind(&server::handle_graceful_timeout, this, _1));
		start_new_server();
		process_command("msg The server has been restarted. You may finish current games but can't start new ones and new players can't join this (old) server instance. (So if a player of your game disconnects you have to save, reconnect and reload the game on the new server instance. It is actually recommended to do that right away.)", issuer_name);
		*out << "New server started.";
	}
}

void server::sample_handler(const std::string& issuer_name, const std::string& /*query*/, std::string& parameters, std::ostringstream *out) {
	assert(out != NULL);

	if (parameters.empty()) {
		*out << "Current sample frequency: " << request_sample_frequency;
		return;
	} else if (issuer_name != "*socket*") {
		*out << denied_msg;
		return;
	}
	request_sample_frequency = atoi(parameters.c_str());
	if (request_sample_frequency <= 0) {
		*out << "Sampling turned off.";
	} else {
		*out << "Sampling every " << request_sample_frequency << " requests.";
	}
}

void server::help_handler(const std::string& /*issuer_name*/, const std::string& /*query*/, std::string& /*parameters*/, std::ostringstream *out) {
	assert(out != NULL);
	*out << help_msg;
}

void server::stats_handler(const std::string& /*issuer_name*/, const std::string& /*query*/, std::string& /*parameters*/, std::ostringstream *out) {
	assert(out != NULL);

	*out << "Number of games = " << games().size()
		 << "\nTotal number of users = " << player_connections_.size() << "\n";
}

void server::metrics_handler(const std::string& /*issuer_name*/, const std::string& /*query*/, std::string& /*parameters*/, std::ostringstream *out) {
	assert(out != NULL);
	*out << metrics_;
}

void server::requests_handler(const std::string& /*issuer_name*/, const std::string& /*query*/, std::string& /*parameters*/, std::ostringstream *out) {
	assert(out != NULL);
	metrics_.requests(*out);
}

void server::games_handler(const std::string& /*issuer_name*/, const std::string& /*query*/, std::string& /*parameters*/, std::ostringstream *out) {
	assert(out != NULL);
	metrics_.games(*out);
}

void server::wml_handler(const std::string& /*issuer_name*/, const std::string& /*query*/, std::string& /*parameters*/, std::ostringstream *out) {
	assert(out != NULL);
	*out << simple_wml::document::stats();
}

void server::netstats_handler(const std::string& /*issuer_name*/, const std::string& /*query*/, std::string& /*parameters*/, std::ostringstream* /*out*/) {
	/*
	assert(out != NULL);

	network::pending_statistics stats = network::get_pending_stats();
	*out << "Network stats:\nPending send buffers: "
		<< stats.npending_sends << "\nBytes in buffers: "
		<< stats.nbytes_pending_sends << "\n";

	try {

	if (utf8::lowercase(parameters) == "all") {
		*out << network::get_bandwidth_stats_all();
	} else {
		*out << network::get_bandwidth_stats(); // stats from previuos hour
	}

	} catch ( utf8::invalid_utf8_exception & e ) {
		ERR_SERVER << "While handling a netstats command, caught an invalid utf8 exception: " << e.what() << std::endl;
	}
	*/
}

void server::adminmsg_handler(const std::string& issuer_name, const std::string& /*query*/, std::string& parameters, std::ostringstream *out) {
	assert(out != NULL);

	if (parameters == "") {
		*out << "You must type a message.";
		return;
	}

	const std::string& sender = issuer_name;
	const std::string& message = parameters;
	LOG_SERVER << "Admin message: <" << sender << (message.find("/me ") == 0
												   ? std::string(message.begin() + 3, message.end()) + ">"
												   : "> " + message) << "\n";

	simple_wml::document data;
	simple_wml::node& msg = data.root().add_child("whisper");
	msg.set_attr_dup("sender", ("admin message from " + sender).c_str());
	msg.set_attr_dup("message", message.c_str());
	int n = 0;
	for (const auto& player : player_connections_) {
		if (player.info().is_moderator()) {
			++n;
			send_to_player(player.socket(), data);
		}
	}

	if (n == 0) {
		*out << "Sorry, no admin available right now. But your message got logged.";
		return;
	}

	*out << "Message sent to " << n << " admins.";
}

void server::pm_handler(const std::string& issuer_name, const std::string& /*query*/, std::string& parameters, std::ostringstream *out) {
	assert(out != NULL);

	std::string::iterator first_space = std::find(parameters.begin(), parameters.end(), ' ');
	if (first_space == parameters.end()) {
		*out << "You must name a receiver.";
		return;
	}

	const std::string& sender = issuer_name;
	const std::string receiver(parameters.begin(), first_space);
	std::string message(first_space + 1, parameters.end());
	utils::strip(message);
	if (message.empty()) {
		*out << "You must type a message.";
		return;
	}

	simple_wml::document data;
	simple_wml::node& msg = data.root().add_child("whisper");
	// This string is parsed by the client!
	msg.set_attr_dup("sender", ("server message from " + sender).c_str());
	msg.set_attr_dup("message", message.c_str());
	for (const auto& player : player_connections_) {
		if (receiver != player.info().name().c_str()) {
			continue;
		}
		send_to_player(player.socket(), data);
		*out << "Message to " << receiver << " successfully sent.";
		return;
	}

	*out << "No such nick: " << receiver;
}

void server::msg_handler(const std::string& /*issuer_name*/, const std::string& /*query*/, std::string& parameters, std::ostringstream *out) {
	assert(out != nullptr);

	if (parameters == "") {
		*out << "You must type a message.";
		return;
	}

	send_server_message_to_all(parameters);

	LOG_SERVER << "<server" << (parameters.find("/me ") == 0
								? std::string(parameters.begin() + 3, parameters.end()) + ">"
								: "> " + parameters) << "\n";

	*out << "message '" << parameters << "' relayed to players";
}

void server::lobbymsg_handler(const std::string& /*issuer_name*/, const std::string& /*query*/, std::string& parameters, std::ostringstream *out) {
	assert(out != nullptr);

	if (parameters == "") {
		*out << "You must type a message.";
		return;
	}

	send_server_message_to_lobby(parameters);
	LOG_SERVER << "<server" << (parameters.find("/me ") == 0
								? std::string(parameters.begin() + 3, parameters.end()) + ">"
								: "> " + parameters) << "\n";

	*out << "message '" << parameters << "' relayed to players";
}

void server::status_handler(const std::string& issuer_name, const std::string& /*query*/, std::string& parameters, std::ostringstream *out) {
	assert(out != NULL);

	*out << "STATUS REPORT for '" << parameters << "'";
	bool found_something = false;
	// If a simple username is given we'll check for its IP instead.
	if (utils::isvalid_username(parameters)) {
		for (const auto& player : player_connections_) {
			if (parameters == player.info().name()) {
				parameters = client_address(player.socket());
				found_something = true;
				break;
			}
		}
		if (!found_something) {
			//out << "\nNo match found. You may want to check with 'searchlog'.";
			//return out.str();
			*out << process_command("searchlog " + parameters, issuer_name);
			return;
		}
	}
	const bool match_ip = (std::count(parameters.begin(), parameters.end(), '.') >= 1);
	for (const auto& player : player_connections_) {
		if (parameters == "" || parameters == "*"
				|| (match_ip && utils::wildcard_string_match(client_address(player.socket()), parameters))
				|| (!match_ip && utils::wildcard_string_match(player.info().name(), parameters))) {
			found_something = true;
			*out << std::endl << player_status(player);
		}
	}
	if (!found_something) *out << "\nNo match found. You may want to check with 'searchlog'.";
}

void server::clones_handler(const std::string& /*issuer_name*/, const std::string& /*query*/, std::string& /*parameters*/, std::ostringstream *out) {
	assert(out != NULL);

	*out << "CLONES STATUS REPORT";
	std::set<std::string> clones;
	for (player_connections::iterator it = player_connections_.begin(); it != player_connections_.end(); ++it) {
		if (clones.find(client_address(it->socket())) != clones.end()) continue;
		bool found = false;
		for (player_connections::iterator clone = std::next(it); clone != player_connections_.end(); ++clone) {
			if (client_address(it->socket()) == client_address(clone->socket())) {
				if (!found) {
					found = true;
					clones.insert(client_address(it->socket()));
					*out << std::endl << player_status(*it);
				}
				*out << std::endl << player_status(*clone);
			}
		}
	}
	if (clones.empty()) {
		*out << "No clones found.";
	}
}

void server::bans_handler(const std::string& /*issuer_name*/, const std::string& /*query*/, std::string& parameters, std::ostringstream *out) {
	assert(out != nullptr);

	try
	{

		if (parameters.empty()) {
			ban_manager_.list_bans(*out);
		} else if (utf8::lowercase(parameters) == "deleted") {
			ban_manager_.list_deleted_bans(*out);
		} else if (utf8::lowercase(parameters).find("deleted") == 0) {
			std::string mask = parameters.substr(7);
			ban_manager_.list_deleted_bans(*out, utils::strip(mask));
		} else {
			ban_manager_.list_bans(*out, utils::strip(parameters));
		}

	} catch ( utf8::invalid_utf8_exception & e ) {
		ERR_SERVER << "While handling bans, caught an invalid utf8 exception: " << e.what() << std::endl;
	}
}

void server::ban_handler(const std::string& issuer_name, const std::string& /*query*/, std::string& parameters, std::ostringstream *out) {
	assert(out != NULL);

	bool banned = false;
	std::string::iterator first_space = std::find(parameters.begin(), parameters.end(), ' ');

	if (first_space == parameters.end()) {
		*out << ban_manager_.get_ban_help();
		return;
	}

	std::string::iterator second_space = std::find(first_space + 1, parameters.end(), ' ');
	const std::string target(parameters.begin(), first_space);

	const std::string duration(first_space + 1, second_space);
	time_t parsed_time = time(NULL);
	if (ban_manager_.parse_time(duration, &parsed_time) == false) {
		*out << "Failed to parse the ban duration: '" << duration << "'\n"
			 << ban_manager_.get_ban_help();
		return;
	}

	if (second_space == parameters.end()) {
		--second_space;
	}
	std::string reason(second_space + 1, parameters.end());
	utils::strip(reason);
	if (reason.empty()) {
		*out << "You need to give a reason for the ban.";
		return;
	}

	std::string dummy_group;

	// if we find a '.' consider it an ip mask
	/** @todo  FIXME: make a proper check for valid IPs. */
	if (std::count(target.begin(), target.end(), '.') >= 1) {
		banned = true;

		*out << ban_manager_.ban(target, parsed_time, reason, issuer_name, dummy_group);
	} else {
		for (const auto& player : player_connections_)
		{
			if (utils::wildcard_string_match(player.info().name(), target)) {
				if (banned) *out << "\n";
				else banned = true;
				const std::string ip = client_address(player.socket());
				*out << ban_manager_.ban(ip, parsed_time, reason, issuer_name, dummy_group, target);
			}
		}
		if (!banned) {
			// If nobody was banned yet check the ip_log but only if a
			// simple username was used to prevent accidental bans.
			// @todo FIXME: since we can have several entries now we should only ban the latest or so
			/*if (utils::isvalid_username(target)) {
				for (std::deque<connection_log>::const_iterator i = ip_log_.begin();
						i != ip_log_.end(); ++i) {
					if (i->nick == target) {
						if (banned) out << "\n";
						else banned = true;
						out << ban_manager_.ban(i->ip, parsed_time, reason, issuer_name, group, target);
					}
				}
			}*/
			if(!banned) {
				*out << "Nickname mask '" << target << "' did not match, no bans set.";
			}
		}
	}
}

void server::kickban_handler(const std::string& issuer_name, const std::string& /*query*/, std::string& parameters, std::ostringstream *out) {
	assert(out != NULL);

	bool banned = false;
	std::string::iterator first_space = std::find(parameters.begin(), parameters.end(), ' ');
	if (first_space == parameters.end()) {
		*out << ban_manager_.get_ban_help();
		return;
	}
	std::string::iterator second_space = std::find(first_space + 1, parameters.end(), ' ');
	const std::string target(parameters.begin(), first_space);
	const std::string duration(first_space + 1, second_space);
	time_t parsed_time = time(NULL);
	if (ban_manager_.parse_time(duration, &parsed_time) == false) {
		*out << "Failed to parse the ban duration: '" << duration << "'\n"
			 << ban_manager_.get_ban_help();
		return;
	}

	if (second_space == parameters.end()) {
		--second_space;
	}
	std::string reason(second_space + 1, parameters.end());
	utils::strip(reason);
	if (reason.empty()) {
		*out << "You need to give a reason for the ban.";
		return;
	}

	std::string dummy_group;
	std::vector<socket_ptr> users_to_kick;

	// if we find a '.' consider it an ip mask
	/** @todo  FIXME: make a proper check for valid IPs. */
	if (std::count(target.begin(), target.end(), '.') >= 1) {
		banned = true;

		*out << ban_manager_.ban(target, parsed_time, reason, issuer_name, dummy_group);

		for (const auto& player : player_connections_)
		{
			if (utils::wildcard_string_match(client_address(player.socket()), target)) {
				users_to_kick.push_back(player.socket());
			}
		}
	} else {
		for (const auto& player : player_connections_)
		{
			if (utils::wildcard_string_match(player.info().name(), target)) {
				if (banned) *out << "\n";
				else banned = true;
				const std::string ip = client_address(player.socket());
				users_to_kick.push_back(player.socket());
			}
		}
		if (!banned) {
			// If nobody was banned yet check the ip_log but only if a
			// simple username was used to prevent accidental bans.
			// @todo FIXME: since we can have several entries now we should only ban the latest or so
			/*if (utils::isvalid_username(target)) {
					for (std::deque<connection_log>::const_iterator i = ip_log_.begin();
							i != ip_log_.end(); ++i) {
						if (i->nick == target) {
							if (banned) out << "\n";
							else banned = true;
							out << ban_manager_.ban(i->ip, parsed_time, reason, issuer_name, group, target);
						}
					}
				}*/
			if(!banned) {
				*out << "Nickname mask '" << target << "' did not match, no bans set.";
			}
		}
	}

	for(const auto& user : users_to_kick) {
		*out << "\nKicked " << player_connections_.find(user)->info().name() << " ("
			 << client_address(user) << ").";
		async_send_error(user, "You have been banned. Reason: " + reason);
		remove_player(user);
	}
}

void server::gban_handler(const std::string& issuer_name, const std::string& /*query*/, std::string& parameters, std::ostringstream *out) {
	assert(out != NULL);

	bool banned = false;
	std::string::iterator first_space = std::find(parameters.begin(), parameters.end(), ' ');
	if (first_space == parameters.end()) {
		*out << ban_manager_.get_ban_help();
		return;
	}
	std::string::iterator second_space = std::find(first_space + 1, parameters.end(), ' ');
	const std::string target(parameters.begin(), first_space);

	std::string group = std::string(first_space + 1, second_space);
	first_space = second_space;
	second_space = std::find(first_space + 1, parameters.end(), ' ');

	const std::string duration(first_space + 1, second_space);
	time_t parsed_time = time(NULL);
	if (ban_manager_.parse_time(duration, &parsed_time) == false) {
		*out << "Failed to parse the ban duration: '" << duration << "'\n"
			 << ban_manager_.get_ban_help();
		return;
	}

	if (second_space == parameters.end()) {
		--second_space;
	}
	std::string reason(second_space + 1, parameters.end());
	utils::strip(reason);
	if (reason.empty()) {
		*out << "You need to give a reason for the ban.";
		return;
	}

	// if we find a '.' consider it an ip mask
	/** @todo  FIXME: make a proper check for valid IPs. */
	if (std::count(target.begin(), target.end(), '.') >= 1) {
		banned = true;

		*out << ban_manager_.ban(target, parsed_time, reason, issuer_name, group);
	} else {
		for (const auto& player : player_connections_)
		{
			if (utils::wildcard_string_match(player.info().name(), target)) {
				if (banned) *out << "\n";
				else banned = true;
				const std::string ip = client_address(player.socket());
				*out << ban_manager_.ban(ip, parsed_time, reason, issuer_name, group, target);
			}
		}
		if (!banned) {
			// If nobody was banned yet check the ip_log but only if a
			// simple username was used to prevent accidental bans.
			// @todo FIXME: since we can have several entries now we should only ban the latest or so
			/*if (utils::isvalid_username(target)) {
						for (std::deque<connection_log>::const_iterator i = ip_log_.begin();
								i != ip_log_.end(); ++i) {
							if (i->nick == target) {
								if (banned) out << "\n";
								else banned = true;
								out << ban_manager_.ban(i->ip, parsed_time, reason, issuer_name, group, target);
							}
						}
					}*/
			if(!banned) {
				*out << "Nickname mask '" << target << "' did not match, no bans set.";
			}
		}
	}
}

void server::unban_handler(const std::string& /*issuer_name*/, const std::string& /*query*/, std::string& parameters, std::ostringstream *out) {
	assert(out != NULL);

	if (parameters == "") {
		*out << "You must enter an ipmask to unban.";
		return;
	}
	ban_manager_.unban(*out, parameters);
}

void server::ungban_handler(const std::string& /*issuer_name*/, const std::string& /*query*/, std::string& parameters, std::ostringstream *out) {
	assert(out != NULL);

	if (parameters == "") {
		*out << "You must enter an ipmask to ungban.";
		return;
	}
	ban_manager_.unban_group(*out, parameters);
}

void server::kick_handler(const std::string& /*issuer_name*/, const std::string& /*query*/, std::string& parameters, std::ostringstream *out) {
	assert(out != NULL);

	if (parameters == "") {
		*out <<  "You must enter a mask to kick.";
		return;
	}
	std::string::iterator i = std::find(parameters.begin(), parameters.end(), ' ');
	const std::string kick_mask = std::string(parameters.begin(), i);
	const std::string kick_message =
			(i == parameters.end() ? "You have been kicked."
								   : "You have been kicked. Reason: " + std::string(i + 1, parameters.end()));
	bool kicked = false;
	// if we find a '.' consider it an ip mask
	const bool match_ip = (std::count(kick_mask.begin(), kick_mask.end(), '.') >= 1);
	std::vector<socket_ptr> users_to_kick;
	for (const auto& player : player_connections_)
	{
		if ((match_ip && utils::wildcard_string_match(client_address(player.socket()), kick_mask))
				|| (!match_ip && utils::wildcard_string_match(player.info().name(), kick_mask))) {
			users_to_kick.push_back(player.socket());
		}
	}
	for(const auto& socket : users_to_kick) {
		if (kicked) *out << "\n";
		else kicked = true;
		*out << "Kicked " << player_connections_.find(socket)->name() << " ("
			 << client_address(socket) << "). '"
			 << kick_message << "'";
		async_send_error(socket, kick_message);
		remove_player(socket);
	}
	if (!kicked) *out << "No user matched '" << kick_mask << "'.";
}

void server::motd_handler(const std::string& /*issuer_name*/, const std::string& /*query*/, std::string& parameters, std::ostringstream *out) {
	assert(out != NULL);

	if (parameters == "") {
		if (motd_ != "") {
			*out << "Message of the day:\n" << motd_;
			return;
		} else {
			*out << "No message of the day set.";
			return;
		}
	}

	motd_ = parameters;
	*out << "Message of the day set to: " << motd_;
}

void server::searchlog_handler(const std::string& /*issuer_name*/, const std::string& /*query*/, std::string& parameters, std::ostringstream *out) {
	assert(out != NULL);

	if (parameters.empty()) {
		*out << "You must enter a mask to search for.";
		return;
	}
	*out << "IP/NICK LOG for '" << parameters << "'";

	bool found_something = false;

	// If this looks like an IP look up which nicks have been connected from it
	// Otherwise look for the last IP the nick used to connect
	const bool match_ip = (std::count(parameters.begin(), parameters.end(), '.') >= 1);
	for (std::deque<connection_log>::const_iterator i = ip_log_.begin();
		 i != ip_log_.end(); ++i) {
		const std::string& username = i->nick;
		const std::string& ip = i->ip;
		if ((match_ip && utils::wildcard_string_match(ip, parameters))
				|| (!match_ip && utils::wildcard_string_match(username, parameters))) {
			found_something = true;
			auto player = player_connections_.get<name_t>().find(username);
			if (player != player_connections_.get<name_t>().end() && client_address(player->socket()) == ip) {
				*out << std::endl << player_status(*player);
			} else {
				*out << "\n'" << username << "' @ " << ip << " last seen: " << lg::get_timestamp(i->log_off, "%H:%M:%S %d.%m.%Y");
			}
		}
	}
	if (!found_something) *out << "\nNo match found.";
}

void server::dul_handler(const std::string& /*issuer_name*/, const std::string& /*query*/, std::string& parameters, std::ostringstream *out) {
	assert(out != NULL);

	try {

		if (parameters == "") {
			*out << "Unregistered login is " << (deny_unregistered_login_ ? "disallowed" : "allowed") << ".";
		} else {
			deny_unregistered_login_ = (utf8::lowercase(parameters) == "yes");
			*out << "Unregistered login is now " << (deny_unregistered_login_ ? "disallowed" : "allowed") << ".";
		}

	} catch ( utf8::invalid_utf8_exception & e ) {
		ERR_SERVER << "While handling dul (deny unregistered logins), caught an invalid utf8 exception: " << e.what() << std::endl;
	}
}

void server::delete_game(int gameid) {
	std::shared_ptr<game> game_ptr = player_connections_.get<game_t>().find(gameid)->get_game();

	// Set the availability status for all quitting users.
	using titer = player_connections::index<game_t>::type::iterator;
	auto range_pair = player_connections_.get<game_t>().equal_range(gameid);
	//make a copy of the iterators so that we can change them while iterating over them.
	std::vector<titer> range_vctor;

	for (titer it = range_pair.first; it != range_pair.second; ++it) {
		range_vctor.push_back(it);
		it->info().mark_available();
		simple_wml::document udiff;
		if(make_change_diff(games_and_users_list_.root(), NULL,
<<<<<<< HEAD
							"user", user.info().config_address(), udiff)) {
			send_to_lobby(udiff);
		} else {
			ERR_SERVER << "ERROR: delete_game(): Could not find user in players_. (socket: "
					   << user.socket() << ")\n";
=======
					 "user", it->info().config_address(), udiff)) {
		send_to_lobby(udiff);
		} else {
			ERR_SERVER << "ERROR: delete_game(): Could not find user in players_. (socket: "
				<< it->socket() << ")\n";
>>>>>>> 862fd5f9
		}
	}

	//send users in the game a notification to leave the game since it has ended
	static simple_wml::document leave_game_doc("[leave_game]\n[/leave_game]\n", simple_wml::INIT_COMPRESSED);
	game_ptr->send_data(leave_game_doc);
	// Put the remaining users back in the lobby.
	for (const titer& it : range_vctor) {
		player_connections_.get<game_t>().modify(it, player_record::enter_lobby);
	}
	game_ptr->send_data(games_and_users_list_);
}

void server::update_game_in_lobby(const wesnothd::game& g, const socket_ptr& exclude)
{
	simple_wml::document diff;
	if (make_change_diff(*games_and_users_list_.child("gamelist"), "gamelist", "game", g.description(), diff)) {
		send_to_lobby(diff, exclude);
	}
}

} // namespace wesnothd

int main(int argc, char** argv) {
	int port = 15000;
	bool keep_alive = false;
	size_t min_threads = 5;
	size_t max_threads = 0;

	srand(static_cast<unsigned>(time(nullptr)));

	std::string config_file;

	// setting path to currentworking directory
	game_config::path = filesystem::get_cwd();

	// show 'info' by default
	lg::set_log_domain_severity("server", lg::info());
	lg::timestamps(true);

	for (int arg = 1; arg != argc; ++arg) {
		const std::string val(argv[arg]);
		if (val.empty()) {
			continue;
		}

		if ((val == "--config" || val == "-c") && arg+1 != argc) {
			config_file = argv[++arg];
		} else if (val == "--verbose" || val == "-v") {
			lg::set_log_domain_severity("all", lg::debug());
		} else if (val.substr(0, 6) == "--log-") {
			size_t p = val.find('=');
			if (p == std::string::npos) {
				std::cerr << "unknown option: " << val << '\n';
				return 2;
			}
			std::string s = val.substr(6, p - 6);
			int severity;
			if (s == "error") severity = lg::err().get_severity();
			else if (s == "warning") severity = lg::warn().get_severity();
			else if (s == "info") severity = lg::info().get_severity();
			else if (s == "debug") severity = lg::debug().get_severity();
			else {
				std::cerr << "unknown debug level: " << s << '\n';
				return 2;
			}
			while (p != std::string::npos) {
				size_t q = val.find(',', p + 1);
				s = val.substr(p + 1, q == std::string::npos ? q : q - (p + 1));
				if (!lg::set_log_domain_severity(s, severity)) {
					std::cerr << "unknown debug domain: " << s << '\n';
					return 2;
				}
				p = q;
			}
		} else if ((val == "--port" || val == "-p") && arg+1 != argc) {
			port = atoi(argv[++arg]);
		} else if (val == "--keepalive") {
			keep_alive = true;
		} else if (val == "--help" || val == "-h") {
			std::cout << "usage: " << argv[0]
					  << " [-dvV] [-c path] [-m n] [-p port] [-t n]\n"
					  << "  -c, --config <path>        Tells wesnothd where to find the config file to use.\n"
					  << "  -d, --daemon               Runs wesnothd as a daemon.\n"
					  << "  -h, --help                 Shows this usage message.\n"
					  << "  --log-<level>=<domain1>,<domain2>,...\n"
					  << "                             sets the severity level of the debug domains.\n"
					  << "                             'all' can be used to match any debug domain.\n"
					  << "                             Available levels: error, warning, info, debug.\n"
					  << "  -p, --port <port>          Binds the server to the specified port.\n"
					  << "  --keepalive                Enable TCP keepalive.\n"
					  << "  -t, --threads <n>          Uses n worker threads for network I/O (default: 5).\n"
					  << "  -v  --verbose              Turns on more verbose logging.\n"
					  << "  -V, --version              Returns the server version.\n";
			return 0;
		} else if (val == "--version" || val == "-V") {
			std::cout << "Battle for Wesnoth server " << game_config::version
					  << "\n";
			return 0;
		} else if (val == "--daemon" || val == "-d") {
#ifdef _WIN32
			ERR_SERVER << "Running as a daemon is not supported on this platform" << std::endl;
			return -1;
#else
			const pid_t pid = fork();
			if (pid < 0) {
				ERR_SERVER << "Could not fork and run as a daemon" << std::endl;
				return -1;
			} else if (pid > 0) {
				std::cout << "Started wesnothd as a daemon with process id "
						  << pid << "\n";
				return 0;
			}

			setsid();
#endif
		} else if ((val == "--threads" || val == "-t") && arg+1 != argc) {
			min_threads = atoi(argv[++arg]);
			if (min_threads > 30) {
				min_threads = 30;
			}
		} else if ((val == "--max-threads" || val == "-T") && arg+1 != argc) {
			max_threads = atoi(argv[++arg]);
		} else if(val == "--request_sample_frequency" && arg+1 != argc) {
			wesnothd::request_sample_frequency = atoi(argv[++arg]);
		} else {
			ERR_SERVER << "unknown option: " << val << std::endl;
			return 2;
		}
	}

	wesnothd::server(port, keep_alive, config_file, min_threads, max_threads).run();

	return 0;
}<|MERGE_RESOLUTION|>--- conflicted
+++ resolved
@@ -89,132 +89,6 @@
 // we take profiling info on every n requests
 int request_sample_frequency = 1;
 
-<<<<<<< HEAD
-=======
-static bool check_error(const boost::system::error_code& error, socket_ptr socket)
-{
-	if(error) {
-		ERR_SERVER << client_address(socket) << "\t" << error.message() << "\n";
-		return true;
-	}
-	return false;
-}
-
-template<typename Handler, typename ErrorHandler>
-struct handle_doc
-{
-	Handler handler;
-	ErrorHandler error_handler;
-	socket_ptr socket;
-	union DataSize
-	{
-		uint32_t size;
-		char buf[4];
-	};
-	std::shared_ptr<DataSize> data_size;
-	std::shared_ptr<simple_wml::document> doc;
-	boost::shared_array<char> buffer;
-	handle_doc(socket_ptr socket, Handler handler, ErrorHandler error_handler, uint32_t size, std::shared_ptr<simple_wml::document> doc) :
-		handler(handler), error_handler(error_handler), socket(socket), data_size(new DataSize), doc(doc)
-	{
-		data_size->size = htonl(size);
-	}
-	handle_doc(socket_ptr socket, Handler handler, ErrorHandler error_handler) :
-		handler(handler), error_handler(error_handler), socket(socket), data_size(new DataSize)
-	{
-	}
-	void operator()(const boost::system::error_code& error, std::size_t)
-	{
-		if(check_error(error, socket)) {
-			error_handler(socket);
-			return;
-		}
-		handler(socket);
-	}
-};
-
-template<typename Handler, typename ErrorHandler>
-void async_send_doc(socket_ptr socket, simple_wml::document& doc, Handler handler, ErrorHandler error_handler)
-{
-	try {
-		std::shared_ptr<simple_wml::document> doc_ptr(doc.clone());
-		simple_wml::string_span s = doc_ptr->output_compressed();
-		std::vector<boost::asio::const_buffer> buffers;
-
-		handle_doc<Handler, ErrorHandler> handle_send_doc(socket, handler, error_handler, s.size(), doc_ptr);
-		buffers.push_back(boost::asio::buffer(handle_send_doc.data_size->buf, 4));
-		buffers.push_back(boost::asio::buffer(s.begin(), s.size()));
-		async_write(*socket, buffers, handle_send_doc);
-	} catch (simple_wml::error& e) {
-		WRN_CONFIG << __func__ << ": simple_wml error: " << e.message << std::endl;
-	}
-}
-
-static void null_handler(socket_ptr)
-{
-}
-
-template<typename Handler>
-void async_send_doc(socket_ptr socket, simple_wml::document& doc, Handler handler)
-{
-	async_send_doc(socket, doc, handler, null_handler);
-}
-
-static void async_send_doc(socket_ptr socket, simple_wml::document& doc)
-{
-	async_send_doc(socket, doc, null_handler, null_handler);
-}
-
-template<typename Handler, typename ErrorHandler>
-struct handle_receive_doc : public handle_doc<Handler, ErrorHandler>
-{
-	std::size_t buf_size;
-	handle_receive_doc(socket_ptr socket, Handler handler, ErrorHandler error_handler) :
-	    handle_doc<Handler, ErrorHandler>(socket, handler, error_handler)
-	{
-	}
-	void operator()(const boost::system::error_code& error, std::size_t size)
-	{
-		if(check_error(error, this->socket)) {
-			this->error_handler(this->socket);
-			return;
-		}
-		if(!this->buffer) {
-			assert(size == 4);
-			buf_size = ntohl(this->data_size->size);
-			this->buffer = boost::shared_array<char>(new char[buf_size]);
-			async_read(*(this->socket), boost::asio::buffer(this->buffer.get(), buf_size), *this);
-		} else {
-			simple_wml::string_span compressed_buf(this->buffer.get(), buf_size);
-			try {
-				this->doc.reset(new simple_wml::document(compressed_buf));
-			} catch (simple_wml::error& e) {
-				ERR_SERVER <<
-					client_address(this->socket) <<
-					"\tsimple_wml error in received data: " << e.message << std::endl;
-				async_send_error(this->socket, "Invalid WML received: " + e.message);
-				this->error_handler(this->socket);
-				return;
-			}
-			this->handler(this->socket, this->doc);
-		}
-	}
-};
-
-template<typename Handler, typename ErrorHandler>
-void async_receive_doc(socket_ptr socket, Handler handler, ErrorHandler error_handler)
-{
-	handle_receive_doc<Handler, ErrorHandler> handle_receive_doc(socket, handler, error_handler);
-	async_read(*socket, boost::asio::buffer(handle_receive_doc.data_size->buf, 4), handle_receive_doc);
-}
-
-template<typename Handler>
-void async_receive_doc(socket_ptr socket, Handler handler)
-{
-	async_receive_doc(socket, handler, null_handler);
-}
-
->>>>>>> 862fd5f9
 static void make_add_diff(const simple_wml::node& src, const char* gamelist,
 						  const char* type,
 						  simple_wml::document& out, int index=-1)
@@ -382,14 +256,7 @@
 	load_config();
 	ban_manager_.read();
 
-<<<<<<< HEAD
 	start_server();
-=======
-#ifndef _WIN32
-	sighup_.async_wait(std::bind(&server::handle_sighup, this, _1, _2));
-#endif
-	sigs_.async_wait(std::bind(&server::handle_termination, this, _1, _2));
->>>>>>> 862fd5f9
 }
 
 #ifndef _WIN32
@@ -433,14 +300,6 @@
 }
 
 #ifndef _WIN32
-<<<<<<< HEAD
-=======
-void server::read_from_fifo() {
-	async_read_until(input_,
-			   admin_cmd_, '\n',
-			   std::bind(&server::handle_read_from_fifo, this, _1, _2));
-}
->>>>>>> 862fd5f9
 
 void server::handle_read_from_fifo(const boost::system::error_code& error, std::size_t) {
 	if(error) {
@@ -655,92 +514,18 @@
 	user_handler_->clean_up();
 }
 
-<<<<<<< HEAD
 void server::handle_new_client(socket_ptr socket)
 {
 	async_send_doc(socket, version_query_response_,
-				   boost::bind(&server::handle_version, this, _1)
+				   std::bind(&server::handle_version, this, _1)
 				   );
-=======
-void server::serve()
-{
-	socket_ptr socket = std::make_shared<boost::asio::ip::tcp::socket>(std::ref(io_service_));
-	acceptor_.async_accept(*socket, std::bind(&server::accept_connection, this, _1, socket));
-}
-
-void server::accept_connection(const boost::system::error_code& error, socket_ptr socket)
-{
-	if(!graceful_restart)
-		serve();
-	if(error) {
-		ERR_SERVER << "Accept failed: " << error.message() << "\n";
-		return;
-	}
-
-	const std::string ip = client_address(socket);
-
-	const std::string reason = is_ip_banned(ip);
-	if (!reason.empty()) {
-		LOG_SERVER << ip << "\trejected banned user. Reason: " << reason << "\n";
-		async_send_error(socket, "You are banned. Reason: " + reason);
-		return;
-	/*} else if (ip_exceeds_connection_limit(ip)) {
-		LOG_SERVER << ip << "\trejected ip due to excessive connections\n";
-		async_send_error(socket, "Too many connections from your IP.");
-		return;*/
-	} else {
-
-		DBG_SERVER << ip << "\tnew connection accepted\n";
-		serverside_handshake(socket);
-	}
-
-}
-
-void server::serverside_handshake(socket_ptr socket)
-{
-	boost::shared_array<char> handshake(new char[4]);
-	async_read(
-		*socket, boost::asio::buffer(handshake.get(), 4),
-		std::bind(&server::handle_handshake, this, _1, socket, handshake)
-	);
-}
-
-void server::handle_handshake(const boost::system::error_code& error, socket_ptr socket, boost::shared_array<char> handshake)
-{
-	if(check_error(error, socket))
-		return;
-
-	if(strcmp(handshake.get(), "\0\0\0\0") != 0) {
-		ERR_SERVER << client_address(socket) << "\tincorrect handshake\n";
-		return;
-	}
-	async_write(
-		*socket, boost::asio::buffer(handshake_response_.buf, 4),
-		std::bind(&server::request_version, this, _1, socket)
-	);
-}
-
-void server::request_version(const boost::system::error_code& error, socket_ptr socket)
-{
-	if(check_error(error, socket))
-		return;
-
-	async_send_doc(socket, version_query_response_,
-		std::bind(&server::handle_version, this, _1)
-	);
->>>>>>> 862fd5f9
 }
 
 void server::handle_version(socket_ptr socket)
 {
 	async_receive_doc(socket,
-<<<<<<< HEAD
-					  boost::bind(&server::read_version, this, _1, _2)
-					  );
-=======
 		std::bind(&server::read_version, this, _1, _2)
 	);
->>>>>>> 862fd5f9
 }
 
 void server::read_version(socket_ptr socket, std::shared_ptr<simple_wml::document> doc)
@@ -752,21 +537,12 @@
 		std::vector<std::string>::const_iterator accepted_it;
 		// Check if it is an accepted version.
 		accepted_it = std::find_if(accepted_versions_.begin(), accepted_versions_.end(),
-<<<<<<< HEAD
-								   boost::bind(&utils::wildcard_string_match, version_str, _1));
-		if(accepted_it != accepted_versions_.end()) {
-			LOG_SERVER << client_address(socket)
-					   << "\tplayer joined using accepted version " << version_str
-					   << ":\ttelling them to log in.\n";
-			async_send_doc(socket, login_response_, boost::bind(&server::login, this, _1));
-=======
 			std::bind(&utils::wildcard_string_match, version_str, _1));
 		if(accepted_it != accepted_versions_.end()) {
 			LOG_SERVER << client_address(socket)
 				<< "\tplayer joined using accepted version " << version_str
 				<< ":\ttelling them to log in.\n";
 			async_send_doc(socket, login_response_, std::bind(&server::login, this, _1));
->>>>>>> 862fd5f9
 			return;
 		}
 
@@ -807,13 +583,8 @@
 void server::login(socket_ptr socket)
 {
 	async_receive_doc(socket,
-<<<<<<< HEAD
-					  boost::bind(&server::handle_login, this, _1, _2)
-					  );
-=======
 		std::bind(&server::handle_login, this, _1, _2)
 	);
->>>>>>> 862fd5f9
 }
 
 void server::handle_login(socket_ptr socket, std::shared_ptr<simple_wml::document> doc)
@@ -979,21 +750,12 @@
 
 		simple_wml::node& player_cfg = games_and_users_list_.root().add_child("user");
 		async_send_doc(socket, join_lobby_response_,
-<<<<<<< HEAD
-					   boost::bind(&server::add_player, this, _1,
-								   wesnothd::player(username, player_cfg, registered,
-													default_max_messages_, default_time_period_, false/*selective_ping*/,
-													user_handler_ && user_handler_->user_is_moderator(username))
-								   )
-					   );
-=======
 			std::bind(&server::add_player, this, _1,
 				wesnothd::player(username, player_cfg, registered,
 				default_max_messages_, default_time_period_, false/*selective_ping*/,
 				user_handler_ && user_handler_->user_is_moderator(username))
 			)
 		);
->>>>>>> 862fd5f9
 		LOG_SERVER << client_address(socket) << "\t" << username
 				   << "\thas logged on" << (registered ? " to a registered account" : "") << "\n";
 
@@ -1046,13 +808,8 @@
 	}
 
 	async_send_doc(socket, doc,
-<<<<<<< HEAD
-				   boost::bind(&server::login, this, _1)
-				   );
-=======
 		std::bind(&server::login, this, _1)
 	);
->>>>>>> 862fd5f9
 }
 
 void server::add_player(socket_ptr socket, const wesnothd::player& player)
@@ -1078,15 +835,9 @@
 void server::read_from_player(socket_ptr socket)
 {
 	async_receive_doc(socket,
-<<<<<<< HEAD
-					  boost::bind(&server::handle_read_from_player, this, _1, _2),
-					  boost::bind(&server::remove_player, this, _1)
-					  );
-=======
 		std::bind(&server::handle_read_from_player, this, _1, _2),
 		std::bind(&server::remove_player, this, _1)
 	);
->>>>>>> 862fd5f9
 }
 
 void server::handle_read_from_player(socket_ptr socket, std::shared_ptr<simple_wml::document> doc)
@@ -1359,15 +1110,9 @@
 	}
 
 	player_connections_.modify(
-<<<<<<< HEAD
-				player_connections_.find(socket),
-				boost::bind(&server::create_game, this, _1, boost::ref(create_game))
-				);
-=======
 		player_connections_.find(socket),
 		std::bind(&server::create_game, this, _1, std::ref(create_game))
 	);
->>>>>>> 862fd5f9
 
 	simple_wml::document diff;
 	if(make_change_diff(games_and_users_list_.root(), NULL,
@@ -1388,13 +1133,8 @@
 	// Create the new game, remove the player from the lobby
 	// and set the player as the host/owner.
 	host_record.get_game().reset(
-<<<<<<< HEAD
-				new wesnothd::game(player_connections_, host_record.socket(), game_name, save_replays_, replay_save_path_),
-				boost::bind(&server::cleanup_game, this, _1));
-=======
 		new wesnothd::game(player_connections_, host_record.socket(), game_name, save_replays_, replay_save_path_),
 		std::bind(&server::cleanup_game, this, _1));
->>>>>>> 862fd5f9
 	wesnothd::game& g = *host_record.get_game();
 	if(game_password.empty() == false) {
 		g.set_password(game_password);
@@ -1491,13 +1231,8 @@
 		return;
 	}
 	player_connections_.modify(
-<<<<<<< HEAD
-				player_connections_.find(socket),
-				boost::bind(&player_record::set_game, _1, player_connections_.get<game_t>().find(game_id)->get_game()));
-=======
 		player_connections_.find(socket),
-	    std::bind(&player_record::set_game, _1, player_connections_.get<game_t>().find(game_id)->get_game()));
->>>>>>> 862fd5f9
+		std::bind(&player_record::set_game, _1, player_connections_.get<game_t>().find(game_id)->get_game()));
 	g->describe_slots();
 
 	//send notification of changes to the game and user
@@ -2261,7 +1996,6 @@
 		std::string parameters = (i == query.end() ? "" : std::string(i + 1, query.end()));
 		utils::strip(parameters);
 
-<<<<<<< HEAD
 		std::ostringstream out;
 		std::map<std::string, server::cmd_handler>::iterator handler_itor = cmd_handlers_.find(command);
 		if(handler_itor == cmd_handlers_.end()) {
@@ -2269,26 +2003,12 @@
 		} else {
 			const cmd_handler &handler = handler_itor->second;
 			try {
-				handler(this, issuer_name, query, parameters, &out);
+				handler(issuer_name, query, parameters, &out);
 			} catch (std::bad_function_call & ex) {
 				ERR_SERVER << "While handling a command '" << command << "', caught a std::bad_function_call exception.\n";
 				ERR_SERVER << ex.what() << std::endl;
 				out << "An internal server error occurred (std::bad_function_call) while executing '" << command << "'\n";
 			}
-=======
-	std::ostringstream out;
-	std::map<std::string, server::cmd_handler>::iterator handler_itor = cmd_handlers_.find(command);
-	if(handler_itor == cmd_handlers_.end()) {
-		out << "Command '" << command << "' is not recognized.\n" << help_msg;
-	} else {
-		const cmd_handler &handler = handler_itor->second;
-		try {
-			handler(issuer_name, query, parameters, &out);
-		} catch (std::bad_function_call & ex) {
-			ERR_SERVER << "While handling a command '" << command << "', caught a std::bad_function_call exception.\n";
-			ERR_SERVER << ex.what() << std::endl;
-			out << "An internal server error occurred (std::bad_function_call) while executing '" << command << "'\n";
->>>>>>> 862fd5f9
 		}
 
 		return out.str();
@@ -2957,19 +2677,11 @@
 		it->info().mark_available();
 		simple_wml::document udiff;
 		if(make_change_diff(games_and_users_list_.root(), NULL,
-<<<<<<< HEAD
-							"user", user.info().config_address(), udiff)) {
+							"user", it->info().config_address(), udiff)) {
 			send_to_lobby(udiff);
 		} else {
 			ERR_SERVER << "ERROR: delete_game(): Could not find user in players_. (socket: "
-					   << user.socket() << ")\n";
-=======
-					 "user", it->info().config_address(), udiff)) {
-		send_to_lobby(udiff);
-		} else {
-			ERR_SERVER << "ERROR: delete_game(): Could not find user in players_. (socket: "
-				<< it->socket() << ")\n";
->>>>>>> 862fd5f9
+					   << it->socket() << ")\n";
 		}
 	}
 
