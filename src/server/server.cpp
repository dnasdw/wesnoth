/*
   Copyright (C) 2003 - 2016 by David White <dave@whitevine.net>
   Part of the Battle for Wesnoth Project http://www.wesnoth.org/

   This program is free software; you can redistribute it and/or modify
   it under the terms of the GNU General Public License as published by
   the Free Software Foundation; either version 2 of the License, or
   (at your option) any later version.
   This program is distributed in the hope that it will be useful,
   but WITHOUT ANY WARRANTY.

   See the COPYING file for more details.
*/

/**
 * @file
 * Wesnoth-Server, for multiplayer-games.
 */

#include "server.hpp"

#include "../global.hpp"

#include "../config.hpp"
#include "../game_config.hpp"
#include "../log.hpp"
#include "../map.hpp" // gamemap::MAX_PLAYERS
#include "../multiplayer_error_codes.hpp"
#include "../serialization/preprocessor.hpp"
#include "../serialization/parser.hpp"
#include "../serialization/string_utils.hpp"
#include "../serialization/unicode.hpp"
#include "../filesystem.hpp"
#include "../util.hpp"

#include "game.hpp"
#include "metrics.hpp"
#include "player.hpp"
#include "simple_wml.hpp"
#include "ban.hpp"


#include "user_handler.hpp"
#include "sample_user_handler.hpp"

#ifdef HAVE_MYSQLPP
#include "forum_user_handler.hpp"
#endif

#include <boost/bind.hpp>
#include <boost/scoped_ptr.hpp>
#include <boost/scoped_array.hpp>
#include <boost/foreach.hpp>
#include <boost/make_shared.hpp>
#include <boost/utility.hpp>
#include <algorithm>
#include <cassert>
#include <cerrno>
#include <cstdlib>
#include <iomanip>
#include <iostream>
#include <map>
#include <set>
#include <sstream>
#include <vector>
#include <queue>

#include <csignal>

#ifndef _WIN32
#include <sys/times.h>


namespace {

/*
clock_t get_cpu_time(bool active) {
	if(!active) {
		return 0;
	}
	struct tms buf;
	times(&buf);
	return buf.tms_utime + buf.tms_stime;
}
*/

}

#else

// on Windows we don't calculate CPU time
clock_t get_cpu_time(bool /*active*/) {
	return 0;
}

#endif

namespace {

//bool match_user(std::pair<network::connection, wesnothd::player> pl, const std::string& username, const std::string& ip) {
//	return pl.second.name() == username && network::ip_address(pl.first) == ip;
//}
}

static lg::log_domain log_server("server");
/**
 * fatal and directly server related errors/warnings,
 * ie not caused by erroneous client data
 */
#define ERR_SERVER LOG_STREAM(err, log_server)

/** clients send wrong/unexpected data */
#define WRN_SERVER LOG_STREAM(warn, log_server)

/** normal events */
#define LOG_SERVER LOG_STREAM(info, log_server)
#define DBG_SERVER LOG_STREAM(debug, log_server)

static lg::log_domain log_config("config");
#define ERR_CONFIG LOG_STREAM(err, log_config)
#define WRN_CONFIG LOG_STREAM(warn, log_config)

//compatibility code for MS compilers
#ifndef SIGHUP
#define SIGHUP 20
#endif
<<<<<<< HEAD
=======
/**
 @todo FIXME: should define SIGINT here too, but to what?
 */

static sig_atomic_t config_reload = 0;

#ifndef _MSC_VER
static void reload_config(int signal) {
	assert(signal == SIGHUP);
	config_reload = 1;
}
#endif
>>>>>>> 0f8998d1

static void exit_sigint(int signal) {
	assert(signal == SIGINT);
	LOG_SERVER << "SIGINT caught, exiting without cleanup immediately.\n";
	exit(128 + SIGINT);
}

static void exit_sigterm(int signal) {
	assert(signal == SIGTERM);
	LOG_SERVER << "SIGTERM caught, exiting without cleanup immediately.\n";
	exit(128 + SIGTERM);
}

void async_send_error(socket_ptr socket, const std::string& msg, const char* error_code = "");

std::string client_address(socket_ptr socket)
{
	boost::system::error_code error;
	std::string result = socket->remote_endpoint(error).address().to_string();
	if(error)
		return "<unknown address>";
	else
		return result;
}

namespace {

// we take profiling info on every n requests
int request_sample_frequency = 1;

bool check_error(const boost::system::error_code& error, socket_ptr socket)
{
	if(error) {
		ERR_SERVER << client_address(socket) << "\t" << error.message() << "\n";
		return true;
	}
	return false;
}

template<typename Handler, typename ErrorHandler>
struct HandleDoc
{
	Handler handler;
	ErrorHandler error_handler;
	socket_ptr socket;
	union DataSize
	{
		boost::uint32_t size;
		char buf[4];
	};
	boost::shared_ptr<DataSize> data_size;
	boost::shared_ptr<simple_wml::document> doc;
	boost::shared_array<char> buffer;
	HandleDoc(socket_ptr socket, Handler handler, ErrorHandler error_handler, boost::uint32_t size, boost::shared_ptr<simple_wml::document> doc) :
		handler(handler), error_handler(error_handler), socket(socket), data_size(new DataSize), doc(doc)
	{
		data_size->size = htonl(size);
	}
	HandleDoc(socket_ptr socket, Handler handler, ErrorHandler error_handler) :
		handler(handler), error_handler(error_handler), socket(socket), data_size(new DataSize)
	{
	}
	void operator()(const boost::system::error_code& error, std::size_t)
	{
		if(check_error(error, socket)) {
			error_handler(socket);
			return;
		}
		handler(socket);
	}
};

template<typename Handler, typename ErrorHandler>
void async_send_doc(socket_ptr socket, simple_wml::document& doc, Handler handler, ErrorHandler error_handler)
{
	try {
		boost::shared_ptr<simple_wml::document> doc_ptr(doc.clone());
		simple_wml::string_span s = doc_ptr->output_compressed();
		std::vector<boost::asio::const_buffer> buffers;

		HandleDoc<Handler, ErrorHandler> handle_send_doc(socket, handler, error_handler, s.size(), doc_ptr);
		buffers.push_back(boost::asio::buffer(handle_send_doc.data_size->buf, 4));
		buffers.push_back(boost::asio::buffer(s.begin(), s.size()));
		async_write(*socket, buffers, handle_send_doc);
	} catch (simple_wml::error& e) {
		WRN_CONFIG << __func__ << ": simple_wml error: " << e.message << std::endl;
	}
}

void null_handler(socket_ptr)
{
}

template<typename Handler>
void async_send_doc(socket_ptr socket, simple_wml::document& doc, Handler handler)
{
	async_send_doc(socket, doc, handler, null_handler);
}

void async_send_doc(socket_ptr socket, simple_wml::document& doc)
{
	async_send_doc(socket, doc, null_handler, null_handler);
}

template<typename Handler, typename ErrorHandler>
struct HandleReceiveDoc : public HandleDoc<Handler, ErrorHandler>
{
	std::size_t buf_size;
	HandleReceiveDoc(socket_ptr socket, Handler handler, ErrorHandler error_handler) :
		HandleDoc<Handler, ErrorHandler>(socket, handler, error_handler)
	{
	}
	void operator()(const boost::system::error_code& error, std::size_t size)
	{
		if(check_error(error, this->socket)) {
			this->error_handler(this->socket);
			return;
		}
		if(!this->buffer) {
			assert(size == 4);
			buf_size = ntohl(this->data_size->size);
			this->buffer = boost::shared_array<char>(new char[buf_size]);
			async_read(*(this->socket), boost::asio::buffer(this->buffer.get(), buf_size), *this);
		} else {
			simple_wml::string_span compressed_buf(this->buffer.get(), buf_size);
			try {
				this->doc.reset(new simple_wml::document(compressed_buf));
			} catch (simple_wml::error& e) {
				WRN_CONFIG << "simple_wml error in received data: " << e.message << std::endl;
				async_send_error(this->socket, "Invalid WML received: " + e.message);
				return;
			}
			this->handler(this->socket, this->doc);
		}
	}
};

template<typename Handler, typename ErrorHandler>
void async_receive_doc(socket_ptr socket, Handler handler, ErrorHandler error_handler)
{
	HandleReceiveDoc<Handler, ErrorHandler> handle_receive_doc(socket, handler, error_handler);
	async_read(*socket, boost::asio::buffer(handle_receive_doc.data_size->buf, 4), handle_receive_doc);
}

template<typename Handler>
void async_receive_doc(socket_ptr socket, Handler handler)
{
	async_receive_doc(socket, handler, null_handler);
}

void make_add_diff(const simple_wml::node& src, const char* gamelist,
                   const char* type,
                   simple_wml::document& out, int index=-1)
{
	if (!out.child("gamelist_diff")) {
		out.root().add_child("gamelist_diff");
	}

	simple_wml::node* top = out.child("gamelist_diff");
	if(gamelist) {
		top = &top->add_child("change_child");
		top->set_attr_int("index", 0);
		top = &top->add_child("gamelist");
	}

	simple_wml::node& insert = top->add_child("insert_child");
	const simple_wml::node::child_list& children = src.children(type);
	assert(!children.empty());
	if(index < 0) {
		index = children.size() - 1;
	}

	assert(index < static_cast<int>(children.size()));
	insert.set_attr_int("index", index);
	children[index]->copy_into(insert.add_child(type));
}

bool make_delete_diff(const simple_wml::node& src,
                      const char* gamelist,
                      const char* type,
                      const simple_wml::node* remove,
					  simple_wml::document& out)
{
	if (!out.child("gamelist_diff")) {
		out.root().add_child("gamelist_diff");
	}

	simple_wml::node* top = out.child("gamelist_diff");
	if(gamelist) {
		top = &top->add_child("change_child");
		top->set_attr_int("index", 0);
		top = &top->add_child("gamelist");
	}

	const simple_wml::node::child_list& children = src.children(type);
	const simple_wml::node::child_list::const_iterator itor =
	    std::find(children.begin(), children.end(), remove);
	if(itor == children.end()) {
		return false;
	}
	const int index = itor - children.begin();
	simple_wml::node& del = top->add_child("delete_child");
	del.set_attr_int("index", index);
	del.add_child(type);
	return true;
}

bool make_change_diff(const simple_wml::node& src,
                      const char* gamelist,
                      const char* type,
					  const simple_wml::node* item,
					  simple_wml::document& out)
{
	if (!out.child("gamelist_diff")) {
		out.root().add_child("gamelist_diff");
	}

	simple_wml::node* top = out.child("gamelist_diff");
	if(gamelist) {
		top = &top->add_child("change_child");
		top->set_attr_int("index", 0);
		top = &top->add_child("gamelist");
	}
	const simple_wml::node::child_list& children = src.children(type);
	const simple_wml::node::child_list::const_iterator itor =
	    std::find(children.begin(), children.end(), item);
	if(itor == children.end()) {
		return false;
	}

	simple_wml::node& diff = *top;
	simple_wml::node& del = diff.add_child("delete_child");
	const int index = itor - children.begin();
	del.set_attr_int("index", index);
	del.add_child(type);

	//inserts will be processed first by the client, so insert at index+1,
	//and then when the delete is processed we'll slide into the right position
	simple_wml::node& insert = diff.add_child("insert_child");
	insert.set_attr_int("index", index + 1);
	children[index]->copy_into(insert.add_child(type));
	return true;
}

/*std::string player_status(wesnothd::player_map::const_iterator pl) {
	std::ostringstream out;
	const network::connection_stats& stats = network::get_connection_stats(pl->first);
	const int time_connected = stats.time_connected / 1000;
	const int seconds = time_connected % 60;
	const int minutes = (time_connected / 60) % 60;
	const int hours = time_connected / (60 * 60);
	out << "'" << pl->second.name() << "' @ " << network::ip_address(pl->first)
		<< " connected for " << std::setw(2) << hours << ":" << std::setw(2) << minutes << ":" << std::setw(2) << seconds
		<< " sent " << stats.bytes_sent << " bytes, received "
		<< stats.bytes_received << " bytes";
	return out.str();
}*/

} // namespace

namespace {
	const std::string denied_msg = "You're not allowed to execute this command.";
	const std::string help_msg = "Available commands are: adminmsg <msg>,"
		" ban <mask> <time> <reason>, bans [deleted] [<ipmask>], clones,"
		" dul|deny_unregistered_login [yes|no], kick <mask> [<reason>],"
		" k[ick]ban <mask> <time> <reason>, help, games, metrics,"
		" netstats [all], [lobby]msg <message>, motd [<message>],"
		" pm|privatemsg <nickname> <message>, requests, sample, searchlog <mask>,"
		" signout, stats, status [<mask>], unban <ipmask>\n"
		"Specific strings (those not inbetween <> like the command names)"
		" are case insensitive.";
}


server::server(int port, bool keep_alive, const std::string& config_file, size_t /*min_threads*/,
		size_t /*max_threads*/) :
	io_service_(),
	acceptor_(io_service_),
	ban_manager_(),
	ip_log_(),
	failed_logins_(),
	user_handler_(NULL),
	games_(),
	room_list_(player_connections_),
	input_(io_service_),
	input_path_(),
	config_file_(config_file),
	cfg_(read_config()),
	accepted_versions_(),
	redirected_versions_(),
	proxy_versions_(),
	disallowed_names_(),
	admin_passwd_(),
	motd_(),
	default_max_messages_(0),
	default_time_period_(0),
	concurrent_connections_(0),
	graceful_restart(false),
	lan_server_(time(NULL)),
	last_user_seen_time_(time(NULL)),
	restart_command(),
	max_ip_log_size_(0),
	uh_name_(),
	deny_unregistered_login_(false),
	save_replays_(false),
	replay_save_path_(),
	allow_remote_shutdown_(false),
	tor_ip_list_(),
	failed_login_limit_(),
	failed_login_ban_(),
	failed_login_buffer_size_(),
	version_query_response_("[version]\n[/version]\n", simple_wml::INIT_COMPRESSED),
	login_response_("[mustlogin]\n[/mustlogin]\n", simple_wml::INIT_COMPRESSED),
	join_lobby_response_("[join_lobby]\n[/join_lobby]\n", simple_wml::INIT_COMPRESSED),
	games_and_users_list_("[gamelist]\n[/gamelist]\n", simple_wml::INIT_STATIC),
	metrics_(),
	last_ping_(time(NULL)),
	last_stats_(last_ping_),
	last_uh_clean_(last_ping_),
	cmd_handlers_(),
	sighup_(io_service_, SIGHUP)
{
	boost::asio::ip::tcp::endpoint endpoint(boost::asio::ip::tcp::v4(), port);
	acceptor_.open(endpoint.protocol());
	acceptor_.set_option(boost::asio::ip::tcp::acceptor::reuse_address(true));
	acceptor_.set_option(boost::asio::ip::tcp::acceptor::keep_alive(keep_alive));
	acceptor_.bind(endpoint);
	acceptor_.listen();
	serve();

	handshake_response_.connection_num = 42;

	setup_handlers();
	load_config();
	ban_manager_.read();

	sighup_.async_wait(boost::bind(&server::handle_sighup, this, _1, _2));

	signal(SIGINT, exit_sigint);
	signal(SIGTERM, exit_sigterm);
}

void server::handle_sighup(const boost::system::error_code& error, int) {
	assert(!error);

	WRN_SERVER << "SIGHUP caught, reloading config\n";

	cfg_ = read_config();
	load_config();

	sighup_.async_wait(boost::bind(&server::handle_sighup, this, _1, _2));
}

void server::setup_fifo() {
#ifndef _WIN32
	const int res = mkfifo(input_path_.c_str(),0660);
	if(res != 0 && errno != EEXIST) {
		ERR_SERVER << "could not make fifo at '" << input_path_ << "' (" << strerror(errno) << ")\n";
		return;
	}
	int fifo = open(input_path_.c_str(), O_RDWR|O_NONBLOCK);
	input_.assign(fifo);
	LOG_SERVER << "opened fifo at '" << input_path_ << "'. Server commands may be written to this file.\n";
	read_from_fifo();
#endif
}

#ifndef _WIN32
void server::read_from_fifo() {
	async_read_until(input_,
			   admin_cmd_, '\n',
			   boost::bind(&server::handle_read_from_fifo, this, _1, _2));
}

void server::handle_read_from_fifo(const boost::system::error_code& error, std::size_t) {
	if(error) {
		std::cout << error.message() << std::endl;
		return;
	}

	std::istream is(&admin_cmd_);
	std::string cmd;
	std::getline(is, cmd);

	LOG_SERVER << "Admin Command: type: " << cmd << "\n";
	const std::string res = process_command(cmd, "*socket*");
	// Only mark the response if we fake the issuer (i.e. command comes from IRC or so)
	if (cmd.at(0) == '+') {
		LOG_SERVER << "[admin_command_response]\n" << res << "\n" << "[/admin_command_response]\n";
	} else {
		LOG_SERVER << res << "\n";
	}

	read_from_fifo();

}

#endif

void server::setup_handlers()
{
	cmd_handlers_["shut_down"] = &server::shut_down_handler;
	cmd_handlers_["restart"] = &server::restart_handler;
	cmd_handlers_["sample"] = &server::sample_handler;
	cmd_handlers_["help"] = &server::help_handler;
	cmd_handlers_["stats"] = &server::stats_handler;
	cmd_handlers_["metrics"] = &server::metrics_handler;
	cmd_handlers_["requests"] = &server::requests_handler;
	cmd_handlers_["games"] = &server::games_handler;
	cmd_handlers_["wml"] = &server::wml_handler;
	cmd_handlers_["netstats"] = &server::netstats_handler;
	cmd_handlers_["report"]   = &server::adminmsg_handler;
	cmd_handlers_["adminmsg"] = &server::adminmsg_handler;
	cmd_handlers_["pm"] = &server::pm_handler;
	cmd_handlers_["privatemsg"] = &server::pm_handler;
	cmd_handlers_["msg"] = &server::msg_handler;
	cmd_handlers_["lobbymsg"] = &server::msg_handler;
	cmd_handlers_["status"] = &server::status_handler;
	cmd_handlers_["clones"] = &server::clones_handler;
	cmd_handlers_["bans"] = &server::bans_handler;
	cmd_handlers_["ban"] = &server::ban_handler;
	cmd_handlers_["unban"] = &server::unban_handler;
	cmd_handlers_["ungban"] = &server::ungban_handler;
	cmd_handlers_["kick"] = &server::kick_handler;
	cmd_handlers_["kickban"] = &server::kickban_handler;
	cmd_handlers_["kban"] = &server::kickban_handler;
	cmd_handlers_["gban"] = &server::gban_handler;
	cmd_handlers_["motd"] = &server::motd_handler;
	cmd_handlers_["searchlog"] = &server::searchlog_handler;
	cmd_handlers_["sl"] = &server::searchlog_handler;
	cmd_handlers_["dul"] = &server::dul_handler;
	cmd_handlers_["deny_unregistered_login"] = &server::dul_handler;
}

void async_send_error(socket_ptr socket, const std::string& msg, const char* error_code)
{
	simple_wml::document doc;
	doc.root().add_child("error").set_attr_dup("message", msg.c_str());
	if(*error_code != '\0') {
		doc.child("error")->set_attr("error_code", error_code);
	}

	async_send_doc(socket, doc);
}

void async_send_warning(socket_ptr socket, const std::string& msg, const char* warning_code)
{
	simple_wml::document doc;
	doc.root().add_child("warning").set_attr_dup("message", msg.c_str());
	if(*warning_code != '\0') {
		doc.child("warning")->set_attr("warning_code", warning_code);
	}

	async_send_doc(socket, doc);
}

/*void server::send_password_request(network::connection sock, const std::string& msg,
	const std::string& user, const char* error_code, bool force_confirmation)
{
	std::string salt = user_handler_->create_salt();
	std::string pepper = user_handler_->create_pepper(user);
	std::string spices = pepper + salt;
	if(user_handler_->use_phpbb_encryption() && pepper.empty()) {
		send_error(sock, "Even though your nickname is registered on this server you "
					"cannot log in due to an error in the hashing algorithm. "
					"Logging into your forum account on http://forum.wesnoth.org "
					"may fix this problem.");
		return;
	}

	seeds_.insert(std::pair<network::connection, std::string>(sock, salt));

	simple_wml::document doc;
	simple_wml::node& e = doc.root().add_child("error");
	e.set_attr("message", msg.c_str());
	e.set_attr("password_request", "yes");
	e.set_attr("phpbb_encryption", user_handler_->use_phpbb_encryption() ? "yes" : "no");
	e.set_attr("salt", spices.c_str());
	e.set_attr("force_confirmation", force_confirmation ? "yes" : "no");
	if(*error_code != '\0') {
		e.set_attr("error_code", error_code);
	}

	send_doc(doc, sock, "error");
}
*/

config server::read_config() const {
	config configuration;
	if (config_file_ == "") return configuration;
	try {
		filesystem::scoped_istream stream = preprocess_file(config_file_);
		read(configuration, *stream);
		LOG_SERVER << "Server configuration from file: '" << config_file_
			<< "' read.\n";
	} catch(config::error& e) {
		ERR_CONFIG << "ERROR: Could not read configuration file: '"
			<< config_file_ << "': '" << e.message << "'.\n";
	}
	return configuration;
}

void server::load_config() {
#ifndef FIFODIR
# ifdef _MSC_VER
#  pragma message ("No FIFODIR set")
#  define FIFODIR "d:/"
# else
#  ifdef _WIN32
#    define FIFODIR "d:/"
#  else
#    warning "No FIFODIR set"
#    define FIFODIR "/var/run/wesnothd"
#   endif
# endif
#endif
	const std::string fifo_path = (cfg_["fifo_path"].empty() ? std::string(FIFODIR) + "/socket" : std::string(cfg_["fifo_path"]));
	// Reset (replace) the input stream only if the FIFO path changed.
	if(fifo_path != input_path_) {
		input_.close();
		input_path_ = fifo_path;
		setup_fifo();
	}

	save_replays_ = cfg_["save_replays"].to_bool();
	replay_save_path_ = cfg_["replay_save_path"].str();

	tor_ip_list_ = utils::split(cfg_["tor_ip_list_path"].empty() ? "" : filesystem::read_file(cfg_["tor_ip_list_path"]), '\n');

	admin_passwd_ = cfg_["passwd"].str();
	motd_ = cfg_["motd"].str();
	lan_server_ = lexical_cast_default<time_t>(cfg_["lan_server"], 0);
	uh_name_ = cfg_["user_handler"].str();

	deny_unregistered_login_ = cfg_["deny_unregistered_login"].to_bool();

	allow_remote_shutdown_ = cfg_["allow_remote_shutdown"].to_bool();

	disallowed_names_.clear();
	if (cfg_["disallow_names"] == "") {
		disallowed_names_.push_back("*admin*");
		disallowed_names_.push_back("*admln*");
		disallowed_names_.push_back("*server*");
		disallowed_names_.push_back("player");
		disallowed_names_.push_back("network");
		disallowed_names_.push_back("human");
		disallowed_names_.push_back("computer");
		disallowed_names_.push_back("ai");
		disallowed_names_.push_back("ai?");
	} else {
		disallowed_names_ = utils::split(cfg_["disallow_names"]);
	}
	default_max_messages_ = cfg_["max_messages"].to_int(4);
	default_time_period_ = cfg_["messages_time_period"].to_int(10);
	concurrent_connections_ = cfg_["connections_allowed"].to_int(5);
	max_ip_log_size_ = cfg_["max_ip_log_size"].to_int(500);

	failed_login_limit_ = cfg_["failed_logins_limit"].to_int(10);
	failed_login_ban_ = cfg_["failed_logins_ban"].to_int(3600);
	failed_login_buffer_size_ = cfg_["failed_logins_buffer_size"].to_int(500);

	// Example config line:
	// restart_command="./wesnothd-debug -d -c ~/.wesnoth1.5/server.cfg"
	// remember to make new one as a daemon or it will block old one
	restart_command = cfg_["restart_command"].str();

	accepted_versions_.clear();
	const std::string& versions = cfg_["versions_accepted"];
	if (versions.empty() == false) {
		accepted_versions_ = utils::split(versions);
	} else {
		accepted_versions_.push_back(game_config::version);
		accepted_versions_.push_back("test");
	}

	redirected_versions_.clear();
	BOOST_FOREACH(const config &redirect, cfg_.child_range("redirect")) {
		BOOST_FOREACH(const std::string &version, utils::split(redirect["version"])) {
			redirected_versions_[version] = redirect;
		}
	}

	proxy_versions_.clear();
	BOOST_FOREACH(const config &proxy, cfg_.child_range("proxy")) {
		BOOST_FOREACH(const std::string &version, utils::split(proxy["version"])) {
			proxy_versions_[version] = proxy;
		}
	}
	ban_manager_.load_config(cfg_);
	//rooms_.load_config(cfg_);

	// If there is a [user_handler] tag in the config file
	// allow nick registration, otherwise we set user_handler_
	// to NULL. Thus we must check user_handler_ for not being
	// NULL everytime we want to use it.
	user_handler_.reset();

	if (const config &user_handler = cfg_.child("user_handler")) {
		if(uh_name_ == "sample") {
			user_handler_.reset(new suh(user_handler));
		}
#ifdef HAVE_MYSQLPP
		else if(uh_name_ == "forum" || uh_name_.empty()) {
			user_handler_.reset(new fuh(user_handler));
		}
#endif
		// Initiate the mailer class with the [mail] tag
		// from the config file
		if (user_handler_) user_handler_->init_mailer(cfg_.child("mail"));
	}
}

std::string server::is_ip_banned(const std::string& ip) const {
	if (!tor_ip_list_.empty()) {
		if (find(tor_ip_list_.begin(), tor_ip_list_.end(), ip) != tor_ip_list_.end()) return "TOR IP";
	}
	return ban_manager_.is_ip_banned(ip);
}

void server::dump_stats(const time_t& now) {
	last_stats_ = now;
	LOG_SERVER << "Statistics:"
		<< "\tnumber_of_games = " << games_.size()
		<< "\tnumber_of_users = " << player_connections_.size() << "\n";
}

void server::clean_user_handler(const time_t& now) {
	if(!user_handler_) {
		return;
	}
	last_uh_clean_ = now;
	user_handler_->clean_up();
}

void server::serve()
{
	socket_ptr socket = boost::make_shared<boost::asio::ip::tcp::socket>(boost::ref(io_service_));
	acceptor_.async_accept(*socket, boost::bind(&server::accept_connection, this, _1, socket));
}

void server::accept_connection(const boost::system::error_code& error, socket_ptr socket)
{
	serve();
	if(error) {
		ERR_SERVER << "Accept failed: " << error.message() << "\n";
		return;
	}

	const std::string ip = client_address(socket);

	const std::string reason = is_ip_banned(ip);
	if (!reason.empty()) {
		LOG_SERVER << ip << "\trejected banned user. Reason: " << reason << "\n";
		async_send_error(socket, "You are banned. Reason: " + reason);
		return;
	/*} else if (ip_exceeds_connection_limit(ip)) {
		LOG_SERVER << ip << "\trejected ip due to excessive connections\n";
		async_send_error(socket, "Too many connections from your IP.");
		return;*/
	} else {
		
		DBG_SERVER << ip << "\tnew connection accepted\n";
		serverside_handshake(socket);
	}

}

void server::serverside_handshake(socket_ptr socket)
{
	boost::shared_array<unsigned char> handshake(new unsigned char[4]);
	async_read(
		*socket, boost::asio::buffer(handshake.get(), 4),
		boost::bind(&server::handle_handshake, this, _1, socket, handshake)
	);
}

void server::handle_handshake(const boost::system::error_code& error, socket_ptr socket, boost::shared_array<unsigned char> handshake)
{
	if(check_error(error, socket))
		return;

	if(strcmp((const char*)handshake.get(), "\0\0\0\0") != 0) {
		ERR_SERVER << client_address(socket) << "\tincorrect handshake\n";
		return;
	}
	async_write(
		*socket, boost::asio::buffer(handshake_response_.buf, 4),
		boost::bind(&server::request_version, this, _1, socket)
	);
}

void server::request_version(const boost::system::error_code& error, socket_ptr socket)
{
	if(check_error(error, socket))
		return;
	
	async_send_doc(socket, version_query_response_,
		boost::bind(&server::handle_version, this, _1)
	);
}

void server::handle_version(socket_ptr socket)
{
	async_receive_doc(socket,
		boost::bind(&server::read_version, this, _1, _2)
	);
}

void server::read_version(socket_ptr socket, boost::shared_ptr<simple_wml::document> doc)
{
	if (const simple_wml::node* const version = doc->child("version")) {
		const simple_wml::string_span& version_str_span = (*version)["version"];
		const std::string version_str(version_str_span.begin(),
		                              version_str_span.end());
		std::vector<std::string>::const_iterator accepted_it;
		// Check if it is an accepted version.
		for(accepted_it = accepted_versions_.begin();
			accepted_it != accepted_versions_.end(); ++accepted_it) {
			if (utils::wildcard_string_match(version_str, *accepted_it)) break;
		}
		if(accepted_it != accepted_versions_.end()) {
			LOG_SERVER << client_address(socket)
				<< "\tplayer joined using accepted version " << version_str
				<< ":\ttelling them to log in.\n";
			async_send_doc(socket, login_response_, boost::bind(&server::login, this, _1));
			return;
		} else {
			LOG_SERVER << client_address(socket)
				<< "\tplayer joined using unknown version " << version_str
				<< ":\trejecting them\n";
		}
	} else {
		LOG_SERVER << client_address(socket)
			<< "\tclient didn't send its version: rejecting\n";
	}
}

void server::login(socket_ptr socket)
{
	async_receive_doc(socket,
		boost::bind(&server::handle_login, this, _1, _2)
	);
}

void server::handle_login(socket_ptr socket, boost::shared_ptr<simple_wml::document> doc)
{
	if(const simple_wml::node* const login = doc->child("login")) {
		// Check if the username is valid (all alpha-numeric plus underscore and hyphen)
		std::string username = (*login)["username"].to_string();
		if (!utils::isvalid_username(username)) {
			async_send_error(socket, "The nickname '" + username + "' contains invalid "
				"characters. Only alpha-numeric characters, underscores and hyphens"
				"are allowed.", MP_INVALID_CHARS_IN_NAME_ERROR);
			server::login(socket);
			return;
		}
		if (username.size() > 20) {
			async_send_error(socket, "The nickname '" + username + "' is too long. Nicks must be 20 characters or less.",
				MP_NAME_TOO_LONG_ERROR);
			server::login(socket);
			return;
		}
		// Check if the username is allowed.
		for (std::vector<std::string>::const_iterator d_it = disallowed_names_.begin();
			d_it != disallowed_names_.end(); ++d_it)
		{
			if (utils::wildcard_string_match(utf8::lowercase(username),
				utf8::lowercase(*d_it)))
			{
				async_send_error(socket, "The nickname '" + username + "' is reserved and cannot be used by players",
					MP_NAME_RESERVED_ERROR);
				server::login(socket);
				return;
			}
		}

		// If this is a request for password reminder
		if(user_handler_) {
			std::string password_reminder = (*login)["password_reminder"].to_string();
			if(password_reminder == "yes") {
				try {
					user_handler_->password_reminder(username);
					async_send_error(socket, "Your password reminder email has been sent.");
				} catch (user_handler::error& e) {
					async_send_error(socket, "There was an error sending your password reminder email. The error message was: " +
					e.message);
				}
				return;
			}
		}

		// Check the username isn't already taken
		PlayerMap::right_iterator p = player_connections_.right.find(username);

		// Check for password

		// Current login procedure  for registered nicks is:
		// - Client asks to log in with a particular nick
		// - Server sends client random salt plus some info
		// 	generated from the original hash that is required to
		// 	regenerate the hash
		// - Client generates hash for the user provided password
		// 	and mixes it with the received random salt
		// - Server received salted hash, salts the valid hash with
		// 	the same salt it sent to the client and compares the results

		bool registered = false;
		if(user_handler_) {
			std::string password = (*login)["password"].to_string();
			const bool exists = user_handler_->user_exists(username);
			// This name is registered but the account is not active
			if(exists && !user_handler_->user_is_active(username)) {
				async_send_warning(socket, "The nickname '" + username + "' is inactive. You cannot claim ownership of this "
					"nickname until you activate your account via email or ask an administrator to do it for you.", MP_NAME_INACTIVE_WARNING);
				//registered = false;
			}
			else if(exists) {
				// This name is registered and no password provided
				if(password.empty()) {
					if(p == player_connections_.right.end()) {
						send_password_request(socket, "The nickname '" + username +"' is registered on this server.",
							username, MP_PASSWORD_REQUEST);
					} else {
						send_password_request(socket, "The nickname '" + username + "' is registered on this server."
								"\n\nWARNING: There is already a client using this username, "
								"logging in will cause that client to be kicked!",
							username, MP_PASSWORD_REQUEST_FOR_LOGGED_IN_NAME, true);
					}
					return;
				}

				// A password (or hashed password) was provided, however
				// there is no seed
				if(seeds_[(long int)socket.get()].empty()) {
					send_password_request(socket, "Please try again.", username, MP_NO_SEED_ERROR);
					return;
				}
				// This name is registered and an incorrect password provided
				else if(!(user_handler_->login(username, password, seeds_[(unsigned long)socket.get()]))) {
					const time_t now = time(NULL);

					// Reset the random seed
					seeds_.erase((unsigned long)socket.get());

					login_log login_ip = login_log(client_address(socket), 0, now);
					std::deque<login_log>::iterator i = std::find(failed_logins_.begin(), failed_logins_.end(), login_ip);
					if(i == failed_logins_.end()) {
						failed_logins_.push_back(login_ip);
						i = --failed_logins_.end();

						// Remove oldest entry if maximum size is exceeded
						if(failed_logins_.size() > failed_login_buffer_size_)
							failed_logins_.pop_front();

					}

					if (i->first_attempt + failed_login_ban_ < now) {
						// Clear and move to the beginning
						failed_logins_.erase(i);
						failed_logins_.push_back(login_ip);
						i = --failed_logins_.end();
					}

					i->attempts++;

					if (i->attempts > failed_login_limit_) {
						LOG_SERVER << ban_manager_.ban(login_ip.ip, now + failed_login_ban_, "Maximum login attempts exceeded", "automatic", "", username);
						async_send_error(socket, "You have made too many failed login attempts.", MP_TOO_MANY_ATTEMPTS_ERROR);
					} else {
						send_password_request(socket, "The password you provided for the nickname '" + username +
							"' was incorrect.", username, MP_INCORRECT_PASSWORD_ERROR);
					}

					// Log the failure
					LOG_SERVER << client_address(socket) << "\t"
							<< "Login attempt with incorrect password for nickname '" << username << "'.\n";
					return;
				}
			// This name exists and the password was neither empty nor incorrect
			registered = true;
			// Reset the random seed
			seeds_.erase((long int)socket.get());
			user_handler_->user_logged_in(username);
			}
		}

		// If we disallow unregistered users and this user is not registered send an error
		if(user_handler_ && !registered && deny_unregistered_login_) {
			async_send_error(socket, "The nickname '" + username + "' is not registered. "
					"This server disallows unregistered nicknames.", MP_NAME_UNREGISTERED_ERROR);
			return;
		}

		if(p != player_connections_.right.end()) {
			 if(registered) {
				// If there is already a client using this username kick it
				process_command("kick " + p->info.name() + " autokick by registered user", username);
			} else {
				async_send_error(socket, "The nickname '" + username + "' is already taken.", MP_NAME_TAKEN_ERROR);
				server::login(socket);
				return;
			}
		}

		simple_wml::node& player_cfg = games_and_users_list_.root().add_child("user");
		async_send_doc(socket, join_lobby_response_,
			boost::bind(&server::add_player, this, _1,
				wesnothd::player(username, player_cfg, registered,
				default_max_messages_, default_time_period_, false/*selective_ping*/,
				user_handler_ && user_handler_->user_is_moderator(username))
			)
		);
		LOG_SERVER << client_address(socket) << "\t" << username
			<< "\thas logged on" << (registered ? " to a registered account" : "") << "\n";
	} else {
		async_send_error(socket, "You must login first.", MP_MUST_LOGIN);
	}
}

void server::send_password_request(socket_ptr socket, const std::string& msg,
	const std::string& user, const char* error_code, bool force_confirmation)
{
	std::string salt = user_handler_->create_salt();
	std::string pepper = user_handler_->create_pepper(user);
	std::string spices = pepper + salt;
	if(user_handler_->use_phpbb_encryption() && pepper.empty()) {
		async_send_error(socket, "Even though your nickname is registered on this server you "
					"cannot log in due to an error in the hashing algorithm. "
					"Logging into your forum account on http://forum.wesnoth.org "
					"may fix this problem.");
		return;
	}

	seeds_[(long int)(socket.get())] = salt;

	simple_wml::document doc;
	simple_wml::node& e = doc.root().add_child("error");
	e.set_attr_dup("message", msg.c_str());
	e.set_attr("password_request", "yes");
	e.set_attr("phpbb_encryption", user_handler_->use_phpbb_encryption() ? "yes" : "no");
	e.set_attr_dup("salt", spices.c_str());
	e.set_attr("force_confirmation", force_confirmation ? "yes" : "no");
	if(*error_code != '\0') {
		e.set_attr("error_code", error_code);
	}

	async_send_doc(socket, doc,
		boost::bind(&server::login, this, _1)
	);
}

void server::add_player(socket_ptr socket, const wesnothd::player& player)
{
	player_connections_.insert(PlayerMap::value_type(socket, player.name(), player));
	send_to_player(socket, games_and_users_list_);
	read_from_player(socket);
	room_list_.enter_room("lobby", socket);

	// Send other players in the lobby the update that the player has joined
	simple_wml::document diff;
	make_add_diff(games_and_users_list_.root(), NULL, "user", diff);
	room_list_.send_to_room("lobby", diff, socket);
}

void server::read_from_player(socket_ptr socket)
{
	async_receive_doc(socket,
		boost::bind(&server::handle_read_from_player, this, _1, _2),
		boost::bind(&server::remove_player, this, _1)
	);
}

void server::handle_read_from_player(socket_ptr socket, boost::shared_ptr<simple_wml::document> doc)
{
	read_from_player(socket);
	std::cout << doc->output() << std::endl;
	if(doc->child("refresh_lobby")) {
		send_to_player(socket, games_and_users_list_);
	}

	if(simple_wml::node* whisper = doc->child("whisper")) {
		handle_whisper(socket, *whisper);
	}
	if(simple_wml::node* query = doc->child("query")) {
		handle_query(socket, *query);
	}

	if(room_list_.in_lobby(socket))
		handle_player_in_lobby(socket, doc);
	else
		handle_player_in_game(socket, doc);

}

void server::handle_player_in_lobby(socket_ptr socket, boost::shared_ptr<simple_wml::document> doc) {
	if(simple_wml::node* message = doc->child("message")) {
		handle_message(socket, *message);
	}
	if(simple_wml::node* room_join = doc->child("room_join")) {
		handle_room_join(socket, *room_join);
	}
	if(simple_wml::node* room_part = doc->child("room_part")) {
		handle_room_part(socket, *room_part);
	}
	if(simple_wml::node* room_query = doc->child("room_query")) {
		handle_room_query(socket, *room_query);
	}

	if(simple_wml::node* create_game = doc->child("create_game")) {
		handle_create_game(socket, *create_game);
	}

	if(simple_wml::node* join = doc->child("join")) {
		handle_join_game(socket, *join);
	}
}

void server::handle_whisper(socket_ptr socket, simple_wml::node& whisper)
{
	if((whisper["receiver"] == "") || (whisper["message"] == "")) {
		static simple_wml::document data(
		  "[message]\n"
		  "message=\"Invalid number of arguments\"\n"
		  "sender=\"server\"\n"
		  "[/message]\n", simple_wml::INIT_COMPRESSED);
		send_to_player(socket, data);
		return;
	}

	PlayerMap::right_iterator receiver_iter = player_connections_.right.find(whisper["receiver"].to_string());
	if(receiver_iter == player_connections_.right.end()) {
		send_server_message(socket, "Can't find '" + whisper["receiver"].to_string() + "'.");
	} else {
		simple_wml::document cwhisper;
		whisper.copy_into(cwhisper.root().add_child("whisper"));
		send_to_player(receiver_iter->second, cwhisper);
		// TODO: Refuse to send from an observer to a game he observes
	}
}

void server::handle_query(socket_ptr socket, simple_wml::node& query)
{
	PlayerMap::left_iterator iter = player_connections_.left.find(socket);
	if(iter == player_connections_.left.end())
		return;
	
	wesnothd::player& player = iter->info;

	const std::string command(query["type"].to_string());
	std::ostringstream response;
	const std::string& help_msg = "Available commands are: adminmsg <msg>, help, games, metrics,"
			" motd, netstats [all], requests, sample, stats, status, wml.";
	// Commands a player may issue.
	if (command == "status") {
		response << process_command(command + " " + player.name(), player.name());
	} else if (command.find("adminmsg") == 0
			|| command == "games"
			|| command == "metrics"
			|| command == "motd"
			|| command == "netstats"
			|| command == "netstats all"
			|| command == "requests"
			|| command == "sample"
			|| command == "stats"
			|| command == "status " + player.name()
			|| command == "wml")
	{
		response << process_command(command, player.name());
	} else if (player.is_moderator()) {
		if (command == "signout") {
			LOG_SERVER << "Admin signed out: IP: "
				<< client_address(socket) << "\tnick: "
				<< player.name() << std::endl;
			player.set_moderator(false);
			// This string is parsed by the client!
			response << "You are no longer recognized as an administrator.";
			if(user_handler_) {
				user_handler_->set_is_moderator(player.name(), false);
			}
		} else {
			LOG_SERVER << "Admin Command: type: " << command
				<< "\tIP: "<< client_address(socket)
				<< "\tnick: "<< player.name() << std::endl;
			response << process_command(command, player.name());
			LOG_SERVER << response.str() << std::endl;
		}
	} else if (command == "help" || command.empty()) {
		response << help_msg;
	} else if (command == "admin" || command.find("admin ") == 0) {
		if (admin_passwd_.empty()) {
			send_server_message(socket, "No password set.");
			return;
		}
		std::string passwd;
		if (command.size() >= 6) passwd = command.substr(6);
		if (passwd == admin_passwd_) {
			LOG_SERVER << "New Admin recognized: IP: "
				<< client_address(socket) << "\tnick: "
				<< player.name() << std::endl;
			player.set_moderator(true);
			// This string is parsed by the client!
			response << "You are now recognized as an administrator.";
			if (user_handler_) {
				user_handler_->set_is_moderator(player.name(), true);
			}
		} else {
			WRN_SERVER << "FAILED Admin attempt with password: '" << passwd << "'\tIP: "
				<< client_address(socket) << "\tnick: "
				<< player.name() << std::endl;
			response << "Error: wrong password";
		}
	} else {
		response << "Error: unrecognized query: '" << command << "'\n" << help_msg;
	}
	send_server_message(socket, response.str());
}

void server::handle_message(socket_ptr socket, simple_wml::node& message)
{
	std::string room_name = message.attr("room").to_string();
	if(room_name.empty())
		room_name = "lobby";
	simple_wml::document relay_message;
	message.copy_into(relay_message.root().add_child("message"));
	room_list_.send_to_room(room_name, relay_message, socket);
}

void server::handle_room_join(socket_ptr socket, simple_wml::node& room_join)
{
	std::string room_name = room_join.attr("room").to_string();
	room_list_.enter_room(room_name, socket);
}

void server::handle_room_part(socket_ptr socket, simple_wml::node& room_part)
{
	std::string room_name = room_part.attr("room").to_string();
	room_list_.leave_room(room_name, socket);
}

void server::handle_room_query(socket_ptr socket, simple_wml::node& room_query)
{
	simple_wml::document doc;
	simple_wml::node& response = doc.root().add_child("room_query_response");
	simple_wml::node* query;

	std::string room_name = room_query.attr("room").to_string();
	if(room_name.empty()) room_name = "lobby";
	Room& room = room_list_.room(room_name);

	query = room_query.child("topic");
	if(query != NULL) {
		if(query->attr("value").empty()) {
			response.set_attr_dup("topic", room.topic().c_str());
			send_to_player(socket, doc);
		} else {
			room.set_topic(query->attr("value").to_string());
			send_server_message(socket, "Room topic changed.");
		}
		return;
	}
	send_server_message(socket, "Unknown room query type");
}

void server::handle_create_game(socket_ptr socket, simple_wml::node& create_game)
{
	if (graceful_restart) {
			static simple_wml::document leave_game_doc("[leave_game]\n[/leave_game]\n", simple_wml::INIT_COMPRESSED);
			send_to_player(socket, leave_game_doc);
			send_server_message(socket, "This server is shutting down. You aren't allowed to make new games. Please reconnect to the new server.");
			send_to_player(socket, games_and_users_list_);
			return;
	}
	const std::string game_name = create_game["name"].to_string();
	const std::string game_password = create_game["password"].to_string();
	DBG_SERVER << client_address(socket) << "\t" << player_connections_.left.find(socket)->info.name()
		<< "\tcreates a new game: \"" << game_name << "\".\n";
	// Create the new game, remove the player from the lobby
	// and set the player as the host/owner.
	games_.push_back(new wesnothd::game(player_connections_, socket, game_name, save_replays_, replay_save_path_));
	wesnothd::game& g = games_.back();
	if(game_password.empty() == false) {
		g.set_password(game_password);
	}

	create_game.copy_into(g.level().root());
	room_list_.exit_lobby(socket);
	simple_wml::document diff;
	if(make_change_diff(games_and_users_list_.root(), NULL,
	                    "user", player_connections_.left.info_at(socket).config_address(), diff)) {
		room_list_.send_to_room("lobby", diff);
	}
	return;
}

void server::handle_join_game(socket_ptr socket, simple_wml::node& join)
{
	const bool observer = join.attr("observe").to_bool();
	const std::string& password = join["password"].to_string();
	int game_id = join["id"].to_int();

	const t_games::iterator g =
		std::find_if(games_.begin(), games_.end(), wesnothd::game_id_matches(game_id));

	static simple_wml::document leave_game_doc("[leave_game]\n[/leave_game]\n", simple_wml::INIT_COMPRESSED);
	if (g == games_.end()) {
		WRN_SERVER << client_address(socket) << "\t" << player_connections_.left.info_at(socket).name()
			<< "\tattempted to join unknown game:\t" << game_id << ".\n";
		async_send_doc(socket, leave_game_doc);
		room_list_.send_server_message("lobby", "Attempt to join unknown game.", socket);
		async_send_doc(socket, games_and_users_list_);
		return;
	} else if (!g->level_init()) {
		WRN_SERVER << client_address(socket) << "\t" << player_connections_.left.info_at(socket).name()
			<< "\tattempted to join uninitialized game:\t\"" << g->name()
			<< "\" (" << game_id << ").\n";
		async_send_doc(socket, leave_game_doc);
		room_list_.send_server_message("lobby", "Attempt to join an uninitialized game.", socket);
		async_send_doc(socket, games_and_users_list_);
		return;
	} else if (player_connections_.left.info_at(socket).is_moderator()) {
		// Admins are always allowed to join.
	} else if (g->player_is_banned(socket)) {
		DBG_SERVER << client_address(socket) << "\tReject banned player: "
			<< player_connections_.left.info_at(socket).name() << "\tfrom game:\t\"" << g->name()
			<< "\" (" << game_id << ").\n";
		async_send_doc(socket, leave_game_doc);
		room_list_.send_server_message("lobby", "You are banned from this game.", socket);
		async_send_doc(socket, games_and_users_list_);
		return;
	} else if(!observer && !g->password_matches(password)) {
		WRN_SERVER << client_address(socket) << "\t" << player_connections_.left.info_at(socket).name()
			<< "\tattempted to join game:\t\"" << g->name() << "\" ("
			<< game_id << ") with bad password\n";
		async_send_doc(socket, leave_game_doc);
		room_list_.send_server_message("lobby", "Incorrect password.", socket);
		async_send_doc(socket, games_and_users_list_);
		return;
	}
	bool joined = g->add_player(socket, observer);
	if (!joined) {
		WRN_SERVER << client_address(socket) << "\t" << player_connections_.left.info_at(socket).name()
			<< "\tattempted to observe game:\t\"" << g->name() << "\" ("
			<< game_id << ") which doesn't allow observers.\n";
		async_send_doc(socket, leave_game_doc);
		room_list_.send_server_message("lobby", "Attempt to observe a game that doesn't allow observers. (You probably joined the game shortly after it filled up.)", socket);
		async_send_doc(socket, games_and_users_list_);
		return;
	}
	room_list_.exit_lobby(socket);
	g->describe_slots();

	//send notification of changes to the game and user
	simple_wml::document diff;
	bool diff1 = make_change_diff(*games_and_users_list_.child("gamelist"),
					  "gamelist", "game", g->description(), diff);
	bool diff2 = make_change_diff(games_and_users_list_.root(), NULL,
					  "user", player_connections_.left.info_at(socket).config_address(), diff);
	if (diff1 || diff2) {
		room_list_.send_to_room("lobby", diff);
	}
}

void server::handle_player_in_game(socket_ptr socket, boost::shared_ptr<simple_wml::document> doc) {
	DBG_SERVER << "in process_data_game...\n";

	PlayerMap::left_iterator p = player_connections_.left.find(socket);
	wesnothd::player& player = p->info;
	
	const t_games::iterator game_iter =
		std::find_if(games_.begin(), games_.end(), wesnothd::game_is_member(socket));
	if (game_iter == games_.end()) {
		ERR_SERVER << "ERROR: Could not find game for player: "
			<< player.name() << ". (socket: " << socket << ")\n";
		return;
	}

	wesnothd::game& g = *game_iter;

	simple_wml::document& data = *doc;

	// If this is data describing the level for a game.
	if (doc->child("snapshot") || doc->child("scenario")) {
		if (!g.is_owner(socket)) {
			return;
		}
		// If this game is having its level data initialized
		// for the first time, and is ready for players to join.
		// We should currently have a summary of the game in g.level().
		// We want to move this summary to the games_and_users_list_, and
		// place a pointer to that summary in the game's description.
		// g.level() should then receive the full data for the game.
		if (!g.level_init()) {
			LOG_SERVER << client_address(socket) << "\t" << player.name()
				<< "\tcreated game:\t\"" << g.name() << "\" ("
				<< g.id() << ").\n";
			// Update our config object which describes the open games,
			// and save a pointer to the description in the new game.
			simple_wml::node* const gamelist = games_and_users_list_.child("gamelist");
			assert(gamelist != NULL);
			simple_wml::node& desc = gamelist->add_child("game");
			g.level().root().copy_into(desc);
			if (const simple_wml::node* m = doc->child("multiplayer")) {
				m->copy_into(desc);
			} else {
				WRN_SERVER << client_address(socket) << "\t" << player.name()
					<< "\tsent scenario data in game:\t\"" << g.name() << "\" ("
					<< g.id() << ") without a 'multiplayer' child.\n";
				// Set the description so it can be removed in delete_game().
				g.set_description(&desc);
				delete_game(game_iter);
				room_list_.send_server_message("lobby", "The scenario data is missing the [multiplayer] tag which contains the game settings. Game aborted.", socket);
				return;
			}

			g.set_description(&desc);
			desc.set_attr_dup("id", lexical_cast_default<std::string>(g.id()).c_str());
		} else {
			WRN_SERVER << client_address(socket) << "\t" << player.name()
				<< "\tsent scenario data in game:\t\"" << g.name() << "\" ("
				<< g.id() << ") although it's already initialized.\n";
			return;
		}

		assert(games_and_users_list_.child("gamelist")->children("game").empty() == false);

		simple_wml::node& desc = *g.description();
		// Update the game's description.
		// If there is no shroud, then tell players in the lobby
		// what the map looks like
		if (!data["mp_shroud"].to_bool()) {
			desc.set_attr_dup("map_data", (*wesnothd::game::starting_pos(data.root()))["map_data"]);
		}
		if (const simple_wml::node* e = data.child("era")) {
			if (!e->attr("require_era").to_bool(true)) {
				desc.set_attr("require_era", "no");
			}
		}

		if (data.attr("require_scenario").to_bool(false)) {
			desc.set_attr("require_scenario", "yes");
		}

		const simple_wml::node::child_list& mlist = data.children("modification");
		BOOST_FOREACH (const simple_wml::node* m, mlist) {
			desc.add_child_at("modification", 0);
			desc.child("modification")->set_attr_dup("id", m->attr("id"));
			if (m->attr("require_modification").to_bool(false))
				desc.child("modification")->set_attr("require_modification", "yes");
		}

		// Record the full scenario in g.level()
		g.level().swap(data);
		// The host already put himself in the scenario so we just need
		// to update_side_data().
		//g.take_side(sock);
		g.update_side_data();
		g.describe_slots();

		assert(games_and_users_list_.child("gamelist")->children("game").empty() == false);

		// Send the update of the game description to the lobby.
		simple_wml::document diff;
		make_add_diff(*games_and_users_list_.child("gamelist"), "gamelist", "game", diff);
		room_list_.send_to_room("lobby", diff);
		/** @todo FIXME: Why not save the level data in the history_? */
		return;
// Everything below should only be processed if the game is already intialized.
	} else if (!g.level_init()) {
		WRN_SERVER << client_address(socket) << "\tReceived unknown data from: "
			<< player.name() << " (socket:" << socket
			<< ") while the scenario wasn't yet initialized.\n" << data.output();
		return;
	// If the host is sending the next scenario data.
	} else if (const simple_wml::node* scenario = data.child("store_next_scenario")) {
		if (!g.is_owner(socket)) return;
		if (!g.level_init()) {
			WRN_SERVER << client_address(socket) << "\tWarning: "
				<< player.name() << "\tsent [store_next_scenario] in game:\t\""
				<< g.name() << "\" (" << g.id()
				<< ") while the scenario is not yet initialized.";
			return;
		}
		g.save_replay();
		g.reset_last_synced_context_id();
		// Record the full scenario in g.level()
		g.level().clear();
		scenario->copy_into(g.level().root());

		if (g.description() == NULL) {
			ERR_SERVER << client_address(socket) << "\tERROR: \""
				<< g.name() << "\" (" << g.id()
				<< ") is initialized but has no description_.\n";
			return;
		}
		simple_wml::node& desc = *g.description();
		// Update the game's description.
		if (const simple_wml::node* m = scenario->child("multiplayer")) {
			m->copy_into(desc);
		} else {
			WRN_SERVER << client_address(socket) << "\t" << player.name()
				<< "\tsent scenario data in game:\t\"" << g.name() << "\" ("
				<< g.id() << ") without a 'multiplayer' child.\n";
			delete_game(game_iter);
			room_list_.send_server_message("lobby", "The scenario data is missing the [multiplayer] tag which contains the game settings. Game aborted.", socket);
			return;
		}

		// If there is no shroud, then tell players in the lobby
		// what the map looks like.
		const simple_wml::node& s = *wesnothd::game::starting_pos(g.level().root());
		desc.set_attr_dup("map_data", s["mp_shroud"].to_bool() ? "" :
			s["map_data"]);
		if (const simple_wml::node* e = data.child("era")) {
			if (!e->attr("require_era").to_bool(true)) {
				desc.set_attr("require_era", "no");
			}
		}

		if (data.attr("require_scenario").to_bool(false)) {
			desc.set_attr("require_scenario", "yes");
		}

		// Tell everyone that the next scenario data is available.
		static simple_wml::document notify_next_scenario(
			"[notify_next_scenario]\n[/notify_next_scenario]\n",
			simple_wml::INIT_COMPRESSED);
		g.send_data(notify_next_scenario, socket);

		// Send the update of the game description to the lobby.
		update_game_in_lobby(g);

		return;
	// A mp client sends a request for the next scenario of a mp campaign.
	} else if (data.child("load_next_scenario")) {
		g.load_next_scenario(socket);
		return;
	} else if (data.child("start_game")) {
		if (!g.is_owner(socket)) return;
		//perform controller tweaks, assigning sides as human for their owners etc.
		g.perform_controller_tweaks();
		// Send notification of the game starting immediately.
		// g.start_game() will send data that assumes
		// the [start_game] message has been sent
		g.send_data(data, socket);
		g.start_game(socket);

		//update the game having changed in the lobby
		update_game_in_lobby(g);
		return;
	} else if (data.child("update_game")) {
		g.update_game();
		update_game_in_lobby(g);
		return;
	} else if (data.child("leave_game")) {
		// May be better to just let remove_player() figure out when a game ends.
		if ((g.is_player(socket) && g.nplayers() == 1)
		|| (g.is_owner(socket) && (!g.started() || g.nplayers() == 0))) {
			// Remove the player in delete_game() with all other remaining
			// ones so he gets the updated gamelist.
			delete_game(game_iter);
		} else {
			g.remove_player(socket);
			room_list_.enter_lobby(socket);
			g.describe_slots();

			// Send all other players in the lobby the update to the gamelist.
			simple_wml::document diff;
			bool diff1 = make_change_diff(*games_and_users_list_.child("gamelist"),
							  "gamelist", "game", g.description(), diff);
			bool diff2 = make_change_diff(games_and_users_list_.root(), NULL,
							  "user", player.config_address(), diff);
			if (diff1 || diff2) {
				room_list_.send_to_room("lobby", diff, socket);
			}

			// Send the player who has quit the gamelist.
			send_to_player(socket, games_and_users_list_);
		}
		return;
	// If this is data describing side changes by the host.
	} else if (const simple_wml::node* diff = data.child("scenario_diff")) {
		if (!g.is_owner(socket)) return;
		g.level().root().apply_diff(*diff);
		const simple_wml::node* cfg_change = diff->child("change_child");
		if (cfg_change
			/**&& cfg_change->child("side") it is very likeley that
			the diff changes a side so this check isn't that important.
			Note that [side] is not at toplevel but inside
			[scenario] or [snapshot] **/) {
			g.update_side_data();
		}
		if (g.describe_slots()) {
			update_game_in_lobby(g);
		}
		g.send_data(data, socket);
		return;
	// If a player changes his faction.
	} else if (data.child("change_faction")) {
		g.send_data(data, socket);
		return;
	// If the owner of a side is changing the controller.
	} else if (const simple_wml::node *change = data.child("change_controller")) {
		g.transfer_side_control(socket, *change);
		if (g.describe_slots()) {
			update_game_in_lobby(g);
		}
		return;
	// If all observers should be muted. (toggles)
	} else if (data.child("muteall")) {
		if (!g.is_owner(socket)) {
			g.send_server_message("You cannot mute: not the game host.", socket);
			return;
		}
		g.mute_all_observers();
		return;
	// If an observer should be muted.
	} else if (const simple_wml::node* mute = data.child("mute")) {
		g.mute_observer(*mute, socket);
		return;
	// If an observer should be unmuted.
	} else if (const simple_wml::node* unmute = data.child("unmute")) {
		g.unmute_observer(*unmute, socket);
		return;
	// The owner is kicking/banning someone from the game.
	} else if (data.child("kick") || data.child("ban")) {
		bool ban = (data.child("ban") != NULL);
		const socket_ptr user =
				(ban ? g.ban_user(*data.child("ban"), socket)
				: g.kick_member(*data.child("kick"), socket));
		if (user) {
			room_list_.enter_lobby(user);
			if (g.describe_slots()) {
				update_game_in_lobby(g, user);
			}
			// Send all other players in the lobby the update to the gamelist.
			simple_wml::document diff;
			make_change_diff(*games_and_users_list_.child("gamelist"),
							  "gamelist", "game", g.description(), diff);
			make_change_diff(games_and_users_list_.root(), NULL, "user",
					player_connections_.left.info_at(user).config_address(), diff);
			room_list_.send_to_room("lobby", diff, socket);
			// Send the removed user the lobby game list.
			send_to_player(user, games_and_users_list_);
		}
		return;
	} else if (const simple_wml::node* unban = data.child("unban")) {
		g.unban_user(*unban, socket);
		return;
	// If info is being provided about the game state.
	} else if (const simple_wml::node* info = data.child("info")) {
		if (!g.is_player(socket)) return;
		if ((*info)["type"] == "termination") {
			g.set_termination_reason((*info)["condition"].to_string());
			if ((*info)["condition"].to_string() == "out of sync") {
				g.send_server_message_to_all(player.name() + " reports out of sync errors.");
			}
		}
		return;
	} else if (data.child("turn")) {
		// Notify the game of the commands, and if it changes
		// the description, then sync the new description
		// to players in the lobby.
		if (g.process_turn(data, socket)) {
			update_game_in_lobby(g);
		}
		return;
	} else if (data.child("whiteboard")) {
		g.process_whiteboard(data,socket);
		return;
	} else if (data.child("change_controller_wml")) {
		g.process_change_controller_wml(data,socket);
		return;
	} else if (data.child("change_turns_wml")) {
		g.process_change_turns_wml(data,socket);
		update_game_in_lobby(g);
		return;
	} else if (data.child("require_random")) {
		g.require_random(data,socket);
		return;
	} else if (simple_wml::node* sch = data.child("request_choice")) {
		g.handle_choice(*sch, socket);
		return;
	} else if (data.child("message")) {
		g.process_message(data, socket);
		return;
	} else if (data.child("stop_updates")) {
		g.send_data(data, socket);
		return;
	// Data to ignore.
	} else if (data.child("error")
	|| data.child("side_secured")
	|| data.root().has_attr("failed")
	|| data.root().has_attr("side_drop")
	|| data.root().has_attr("side")) {
		return;
	}

	WRN_SERVER << client_address(socket) << "\tReceived unknown data from: "
		<< player.name() << " (socket:" << socket << ") in game: \""
		<< g.name() << "\" (" << g.id() << ")\n" << data.output();
}

typedef std::map<socket_ptr, std::deque<boost::shared_ptr<simple_wml::document> > > SendQueue;
SendQueue send_queue;
void handle_send_to_player(socket_ptr socket);

void send_to_player(socket_ptr socket, simple_wml::document& doc)
{
	SendQueue::iterator iter = send_queue.find(socket);
	if(iter == send_queue.end()) {
		send_queue[socket];
		async_send_doc(socket, doc,
			handle_send_to_player,
			handle_send_to_player
		);
	} else {
		send_queue[socket].push_back(boost::shared_ptr<simple_wml::document>(doc.clone()));
	}
}

void handle_send_to_player(socket_ptr socket)
{
	if(send_queue[socket].empty()) {
		send_queue.erase(socket);
	} else {
		async_send_doc(socket, *(send_queue[socket].front()),
			handle_send_to_player,
			handle_send_to_player
		);
		send_queue[socket].pop_front();
	}
}

void send_server_message(socket_ptr socket, const std::string& message)
{
	simple_wml::document server_message;
	simple_wml::node& msg = server_message.root().add_child("message");
	msg.set_attr("sender", "server");
	msg.set_attr_dup("message", message.c_str());
	send_to_player(socket, server_message);
}

void server::remove_player(socket_ptr socket)
{
	std::string ip = client_address(socket);

	if(socket->is_open())
		socket->close();
	
	PlayerMap::left_iterator iter = player_connections_.left.find(socket);
	if(iter == player_connections_.left.end())
		return;

	const simple_wml::node::child_list& users = games_and_users_list_.root().children("user");
	const size_t index = std::find(users.begin(), users.end(), iter->info.config_address()) - users.begin();

	// Notify other players in lobby
	simple_wml::document diff;
	if(make_delete_diff(games_and_users_list_.root(), NULL, "user",
		iter->info.config_address(), diff)) {
		room_list_.send_to_room("lobby", diff, socket);
	}
	games_and_users_list_.root().remove_child("user", index);

	LOG_SERVER << ip << "\t" << iter->info.name()
		<< "\twas logged off" << "\n";

	room_list_.remove_player(socket);
	player_connections_.left.erase(iter);
}

void server::run() {
	io_service_.run();
	/*
	int graceful_counter = 0;

	for (int loop = 0;; ++loop) {
		// Try to run with 50 FPS all the time
		// Server will respond a bit faster under heavy load
		fps_limit_.limit();
		try {
			// We are going to waith 10 seconds before shutting down so users can get out of game.
			if (graceful_restart && games_.empty() && ++graceful_counter > 500 )
			{
				// TODO: We should implement client side autoreconnect.
				// Idea:
				// server should send [reconnect]host=host,port=number[/reconnect]
				// Then client would reconnect to new server automatically.
				// This would also allow server to move to new port or address if there is need

				process_command("msg All games ended. Shutting down now. Reconnect to the new server instance.", "system");
				throw network::error("shut down");
			}

			if (config_reload == 1) {
				cfg_ = read_config();
				load_config();
				config_reload = 0;
			}

			// Process commands from the server socket/fifo
			std::string admin_cmd;
			if (input_ && input_->read_line(admin_cmd)) {
				LOG_SERVER << "Admin Command: type: " << admin_cmd << "\n";
				const std::string res = process_command(admin_cmd, "*socket*");
				// Only mark the response if we fake the issuer (i.e. command comes from IRC or so)
				if (admin_cmd.at(0) == '+') {
					LOG_SERVER << "[admin_command_response]\n" << res << "\n" << "[/admin_command_response]\n";
				} else {
					LOG_SERVER << res << "\n";
				}
			}

			time_t now = time(NULL);
			if (last_ping_ + network::ping_interval <= now) {
				if (lan_server_ && players_.empty() && last_user_seen_time_ + lan_server_ < now)
				{
					LOG_SERVER << "Lan server has been empty for  " << (now - last_user_seen_time_) << " seconds. Shutting down!\n";
					// We have to shutdown
					graceful_restart = true;
				}
				// and check if bans have expired
				ban_manager_.check_ban_times(now);
				// Make sure we log stats every 5 minutes
				if (last_stats_ + 5 * 60 <= now) {
					dump_stats(now);
					if (rooms_.dirty()) rooms_.write_rooms();
				}

				// Cleaning the user_handler once a day should be more than enough
				if (last_uh_clean_ + 60 * 60 * 24 <= now) {
					clean_user_handler(now);
				}

				// Send network stats every hour
				static int prev_hour = localtime(&now)->tm_hour;
				if (prev_hour != localtime(&now)->tm_hour)
				{
					prev_hour = localtime(&now)->tm_hour;
					LOG_SERVER << network::get_bandwidth_stats();

				}

				// send a 'ping' to all players to detect ghosts
				DBG_SERVER << "Pinging inactive players.\n" ;
				std::ostringstream strstr ;
				strstr << "ping=\"" << now << "\"" ;
				simple_wml::document ping( strstr.str().c_str(),
							   simple_wml::INIT_COMPRESSED );
				simple_wml::string_span s = ping.output_compressed();
				BOOST_FOREACH(network::connection sock, ghost_players_) {
					if (!lg::debug.dont_log(log_server)) {
						wesnothd::player_map::const_iterator i = players_.find(sock);
						if (i != players_.end()) {
							DBG_SERVER << "Pinging " << i->second.name() << "(" << i->first << ").\n";
						} else {
							ERR_SERVER << "Player " << sock << " is in ghost_players_ but not in players_." << std::endl;
						}
					}
					network::send_raw_data(s.begin(), s.size(), sock, "ping") ;
				}

 				// Copy new player list on top of ghost_players_ list.
 				// Only a single thread should be accessing this
				// Erase before we copy - speeds inserts
				ghost_players_.clear();
				BOOST_FOREACH(const wesnothd::player_map::value_type v, players_) {
					ghost_players_.insert(v.first);
				}
				last_ping_ = now;
			}

			network::process_send_queue();

			network::connection sock = network::accept_connection();
			if (sock) {
				const std::string ip = network::ip_address(sock);
				const std::string reason = is_ip_banned(ip);
				if (!reason.empty()) {
					LOG_SERVER << ip << "\trejected banned user. Reason: " << reason << "\n";
					send_error(sock, "You are banned. Reason: " + reason);
					network::queue_disconnect(sock);
				} else if (ip_exceeds_connection_limit(ip)) {
					LOG_SERVER << ip << "\trejected ip due to excessive connections\n";
					send_error(sock, "Too many connections from your IP.");
					network::queue_disconnect(sock);
				} else {
					DBG_SERVER << ip << "\tnew connection accepted. (socket: "
						<< sock << ")\n";
					send_doc(version_query_response_, sock);
				}
				not_logged_in_.insert(sock);
			}

			static int sample_counter = 0;

			std::vector<char> buf;
			network::bandwidth_in_ptr bandwidth_type;
			while ((sock = network::receive_data(buf, &bandwidth_type)) != network::null_connection) {
				metrics_.service_request();

				if(buf.empty()) {
					WRN_SERVER << "received empty packet" << std::endl;
					continue;
				}

				const bool sample = request_sample_frequency >= 1 && (sample_counter++ % request_sample_frequency) == 0;

				const clock_t before_parsing = get_cpu_time(sample);

				char* buf_ptr = new char [buf.size()];
				memcpy(buf_ptr, &buf[0], buf.size());
				simple_wml::string_span compressed_buf(buf_ptr, buf.size());
				boost::scoped_ptr<simple_wml::document> data_ptr;
				try {
					data_ptr.reset(new simple_wml::document(compressed_buf)); // might throw a simple_wml::error
					data_ptr->take_ownership_of_buffer(buf_ptr);

				} catch (simple_wml::error& e) {
					WRN_CONFIG << "simple_wml error in received data: " << e.message << std::endl;
					send_error(sock, "Invalid WML received: " + e.message);
					delete [] buf_ptr;
					continue;
				} catch(...) {
					delete [] buf_ptr;
					throw;
				}

				simple_wml::document& data = *data_ptr;
				std::vector<char>().swap(buf);

				const clock_t after_parsing = get_cpu_time(sample);

				process_data(sock, data);

				bandwidth_type->set_type(data.root().first_child().to_string());
				if(sample) {
					const clock_t after_processing = get_cpu_time(sample);
					metrics_.record_sample(data.root().first_child(),
					          after_parsing - before_parsing,
							  after_processing - after_parsing);
				}

			}

			metrics_.no_requests();

		} catch(simple_wml::error& e) {
			WRN_CONFIG << "Warning: error in received data: " << e.message << std::endl;
		} catch(network::error& e) {
			if (e.message == "shut down") {
				LOG_SERVER << "Try to disconnect all users...\n";
				for (wesnothd::player_map::const_iterator pl = players_.begin();
					pl != players_.end(); ++pl)
				{
					network::disconnect(pl->first);
				}
				LOG_SERVER << "Shutting server down.\n";
				break;
			}
			if (!e.socket) {
				ERR_SERVER << "network error: " << e.message << std::endl;
				continue;
			}
			DBG_SERVER << "socket closed: " << e.message << "\n";
			const std::string ip = network::ip_address(e.socket);
			if (proxy::is_proxy(e.socket)) {
				LOG_SERVER << ip << "\tProxy user disconnected.\n";
				proxy::disconnect(e.socket);
				e.disconnect();
				DBG_SERVER << "done closing socket...\n";
				continue;
			}
			// Was the user already logged in?
			const wesnothd::player_map::iterator pl_it = players_.find(e.socket);
			if (pl_it == players_.end()) {
				std::set<network::connection>::iterator i = not_logged_in_.find(e.socket);
				if (i != not_logged_in_.end()) {
					DBG_SERVER << ip << "\tNot logged in user disconnected.\n";
					not_logged_in_.erase(i);
				} else {
					WRN_SERVER << ip << "\tWarning: User disconnected right after the connection was accepted." << std::endl;
				}
				e.disconnect();
				DBG_SERVER << "done closing socket...\n";
				continue;
			}
			const simple_wml::node::child_list& users = games_and_users_list_.root().children("user");
			const size_t index = std::find(users.begin(), users.end(), pl_it->second.config_address()) - users.begin();
			if (index < users.size()) {
				simple_wml::document diff;
				if(make_delete_diff(games_and_users_list_.root(), NULL, "user",
				                    pl_it->second.config_address(), diff)) {
					for (t_games::const_iterator g = games_.begin(); g != games_.end(); ++g) {
					      // Note: This string is parsed by the client to identify lobby leave messages!
					      g->send_server_message_to_all(pl_it->second.name() + " has disconnected");
					}
					rooms_.lobby().send_data(diff, e.socket);
				}

				games_and_users_list_.root().remove_child("user", index);
			} else {
				ERR_SERVER << ip << "ERROR: Could not find user to remove: "
					<< pl_it->second.name() << " in games_and_users_list_.\n";
			}
			// Was the player in the lobby or a game?
			if (rooms_.in_lobby(e.socket)) {
				rooms_.remove_player(e.socket);
				LOG_SERVER << ip << "\t" << pl_it->second.name()
					<< "\thas logged off. (socket: " << e.socket << ")\n";

			} else {
				for (t_games::iterator g = games_.begin();
					g != games_.end(); ++g)
				{
					if (!g->is_member(e.socket)) {
						continue;
					}
					// Did the last player leave?
					if (g->remove_player(e.socket, true)) {
						delete_game(g);
						break;
					} else {
						g->describe_slots();

						update_game_in_lobby(*g, e.socket);
					}
					break;
				}
			}

			// Find the matching nick-ip pair in the log and update the sign off time
			connection_log ip_name = connection_log(pl_it->second.name(), ip, 0);
			std::deque<connection_log>::iterator i = std::find(ip_log_.begin(), ip_log_.end(), ip_name);
			if(i != ip_log_.end()) {
				i->log_off = time(NULL);
			}

			players_.erase(pl_it);
			ghost_players_.erase(e.socket);
			if (lan_server_)
			{
				last_user_seen_time_ = time(0);
			}
			e.disconnect();
			DBG_SERVER << "done closing socket...\n";

		// Catch user_handler exceptions here, to prevent the
		// server from going down completely. Once we are sure
		// all user_handler exceptions are caught correctly
		// this can removed.
		} catch (user_handler::error& e) {
			ERR_SERVER << "Uncaught user_handler exception: " << e.message << std::endl;
		}
	}
	*/
}

/*
void server::process_data(const network::connection sock,
                          simple_wml::document& data) {
	if (proxy::is_proxy(sock)) {
		proxy::received_data(sock, data);
		return;
	}

	// We know the client is alive for this interval
	// Remove player from ghost_players map if selective_ping
	// is enabled for the player.

	if (ghost_players_.find(sock) != ghost_players_.end()) {
		const wesnothd::player_map::const_iterator pl = players_.find(sock);
		if (pl != players_.end()) {
			if (pl->second.selective_ping() ) {
				ghost_players_.erase(sock);
			}
		}
	}

	// Process the message
	simple_wml::node& root = data.root();
	if(root.has_attr("ping")) {
		// Ignore client side pings for now.
		return;
	} else if(not_logged_in_.find(sock) != not_logged_in_.end()) {
		// Someone who is not yet logged in is sending login details.
		process_login(sock, data);
	} else if (simple_wml::node* query = root.child("query")) {
		process_query(sock, *query);
	} else if (simple_wml::node* nickserv = root.child("nickserv")) {
		process_nickserv(sock, *nickserv);
    } else if (simple_wml::node* whisper = root.child("whisper")) {
		process_whisper(sock, *whisper);
	} else if (rooms_.in_lobby(sock)) {
		process_data_lobby(sock, data);
	} else {
		process_data_game(sock, data);
	}
}

*/

void server::start_new_server() {
	if (restart_command.empty())
		return;

	// Example config line:
	// restart_command="./wesnothd-debug -d -c ~/.wesnoth1.5/server.cfg"
	// remember to make new one as a daemon or it will block old one
	if (std::system(restart_command.c_str())) {
		ERR_SERVER << "Failed to start new server with command: " << restart_command << std::endl;
	} else {
		LOG_SERVER << "New server started with command: " << restart_command << "\n";
	}
}

std::string server::process_command(std::string query, std::string issuer_name) {
	utils::strip(query);

	if (issuer_name == "*socket*" && query.at(0) == '+') {
		// The first argument might be "+<issuer>: ".
		// In that case we use +<issuer>+ as the issuer_name.
		// (Mostly used for communication with IRC.)
		std::string::iterator issuer_end =
				std::find(query.begin(), query.end(), ':');
		std::string issuer(query.begin() + 1, issuer_end);
		if (!issuer.empty()) {
			issuer_name = "+" + issuer + "+";
			query = std::string(issuer_end + 1, query.end());
			utils::strip(query);
		}
	}

	const std::string::iterator i = std::find(query.begin(), query.end(), ' ');

	try {

	const std::string command = utf8::lowercase(std::string(query.begin(), i));
	std::string parameters = (i == query.end() ? "" : std::string(i + 1, query.end()));
	utils::strip(parameters);

	std::ostringstream out;
	std::map<std::string, server::cmd_handler>::iterator handler_itor = cmd_handlers_.find(command);
	if(handler_itor == cmd_handlers_.end()) {
		out << "Command '" << command << "' is not recognized.\n" << help_msg;
	} else {
		const cmd_handler &handler = handler_itor->second;
		try {
			handler(this, issuer_name, query, parameters, &out);
		} catch (boost::bad_function_call & ex) {
			ERR_SERVER << "While handling a command '" << command << "', caught a boost::bad_function_call exception.\n";
			ERR_SERVER << ex.what() << std::endl;
			out << "An internal server error occurred (boost::bad_function_call) while executing '" << command << "'\n";
		}
	}

	return out.str();

	} catch ( utf8::invalid_utf8_exception & e ) {
		std::string msg = "While handling a command, caught an invalid utf8 exception: ";
		msg += e.what();
		ERR_SERVER << msg << std::endl;
		return (msg + '\n');
	}
}

// Shutdown, restart and sample commands can only be issued via the socket.
void server::shut_down_handler(const std::string& /*issuer_name*/, const std::string& /*query*/, std::string& /*parameters*/, std::ostringstream */*out*/) {
	/*
	assert(out != NULL);

	if (issuer_name != "*socket*" && !allow_remote_shutdown_) {
		*out << denied_msg;
		return;
	}
	if (parameters == "now") {
		throw network::error("shut down");
	} else {
		// Graceful shut down.
		// TODO: Shutdown
		input_.reset();
		graceful_restart = true;
		process_command("msg The server is shutting down. You may finish your games but can't start new ones. Once all games have ended the server will exit.", issuer_name);
		*out << "Server is doing graceful shut down.";
	}
	*/
}

void server::restart_handler(const std::string& issuer_name, const std::string& /*query*/, std::string& /*parameters*/, std::ostringstream *out) {
	assert(out != NULL);

	if (issuer_name != "*socket*" && !allow_remote_shutdown_) {
		*out << denied_msg;
		return;
	}

	if (restart_command.empty()) {
		*out << "No restart_command configured! Not restarting.";
	} else {
		graceful_restart = true;
		// stop listening socket
		// TODO: Shutdown
		//input_.reset();
		// start new server
		start_new_server();
		process_command("msg The server has been restarted. You may finish current games but can't start new ones and new players can't join this (old) server instance. (So if a player of your game disconnects you have to save, reconnect and reload the game on the new server instance. It is actually recommended to do that right away.)", issuer_name);
		*out << "New server started.";
	}
}

void server::sample_handler(const std::string& issuer_name, const std::string& /*query*/, std::string& parameters, std::ostringstream *out) {
	assert(out != NULL);

	if (parameters.empty()) {
		*out << "Current sample frequency: " << request_sample_frequency;
		return;
	} else if (issuer_name != "*socket*") {
		*out << denied_msg;
		return;
	}
	request_sample_frequency = atoi(parameters.c_str());
	if (request_sample_frequency <= 0) {
		*out << "Sampling turned off.";
	} else {
		*out << "Sampling every " << request_sample_frequency << " requests.";
	}
}

void server::help_handler(const std::string& /*issuer_name*/, const std::string& /*query*/, std::string& /*parameters*/, std::ostringstream *out) {
	assert(out != NULL);
	*out << help_msg;
}

void server::stats_handler(const std::string& /*issuer_name*/, const std::string& /*query*/, std::string& /*parameters*/, std::ostringstream *out) {
	assert(out != NULL);

	*out << "Number of games = " << games_.size()
		<< "\nTotal number of users = " << player_connections_.size() << "\n";
}

void server::metrics_handler(const std::string& /*issuer_name*/, const std::string& /*query*/, std::string& /*parameters*/, std::ostringstream *out) {
	assert(out != NULL);
	*out << metrics_;
}

void server::requests_handler(const std::string& /*issuer_name*/, const std::string& /*query*/, std::string& /*parameters*/, std::ostringstream *out) {
	assert(out != NULL);
	metrics_.requests(*out);
}

void server::games_handler(const std::string& /*issuer_name*/, const std::string& /*query*/, std::string& /*parameters*/, std::ostringstream *out) {
	assert(out != NULL);
	metrics_.games(*out);
}

void server::wml_handler(const std::string& /*issuer_name*/, const std::string& /*query*/, std::string& /*parameters*/, std::ostringstream *out) {
	assert(out != NULL);
	*out << simple_wml::document::stats();
}

void server::netstats_handler(const std::string& /*issuer_name*/, const std::string& /*query*/, std::string& /*parameters*/, std::ostringstream */*out*/) {
	/*
	assert(out != NULL);

	network::pending_statistics stats = network::get_pending_stats();
	*out << "Network stats:\nPending send buffers: "
		<< stats.npending_sends << "\nBytes in buffers: "
		<< stats.nbytes_pending_sends << "\n";

	try {

	if (utf8::lowercase(parameters) == "all") {
		*out << network::get_bandwidth_stats_all();
	} else {
		*out << network::get_bandwidth_stats(); // stats from previuos hour
	}

	} catch ( utf8::invalid_utf8_exception & e ) {
		ERR_SERVER << "While handling a netstats command, caught an invalid utf8 exception: " << e.what() << std::endl;
	}
	*/
}

void server::adminmsg_handler(const std::string& issuer_name, const std::string& /*query*/, std::string& parameters, std::ostringstream *out) {
	assert(out != NULL);

	if (parameters == "") {
		*out << "You must type a message.";
		return;
	}

	const std::string& sender = issuer_name;
	const std::string& message = parameters;
	LOG_SERVER << "Admin message: <" << sender << (message.find("/me ") == 0
			? std::string(message.begin() + 3, message.end()) + ">"
			: "> " + message) << "\n";

	simple_wml::document data;
	simple_wml::node& msg = data.root().add_child("whisper");
	msg.set_attr_dup("sender", ("admin message from " + sender).c_str());
	msg.set_attr_dup("message", message.c_str());
	int n = 0;
	for (PlayerMap::iterator it = player_connections_.begin(); it != player_connections_.end(); ++it) {
		if (it->info.is_moderator()) {
			++n;
			send_to_player(it->left, data);
		}
	}

	if (n == 0) {
		*out << "Sorry, no admin available right now. But your message got logged.";
		return;
	}

	*out << "Message sent to " << n << " admins.";
}

void server::pm_handler(const std::string& issuer_name, const std::string& /*query*/, std::string& parameters, std::ostringstream *out) {
	assert(out != NULL);

	std::string::iterator first_space = std::find(parameters.begin(), parameters.end(), ' ');
	if (first_space == parameters.end()) {
		*out << "You must name a receiver.";
		return;
	}

	const std::string& sender = issuer_name;
	const std::string receiver(parameters.begin(), first_space);
	std::string message(first_space + 1, parameters.end());
	utils::strip(message);
	if (message.empty()) {
		*out << "You must type a message.";
		return;
	}

	simple_wml::document data;
	simple_wml::node& msg = data.root().add_child("whisper");
	// This string is parsed by the client!
	msg.set_attr_dup("sender", ("server message from " + sender).c_str());
	msg.set_attr_dup("message", message.c_str());
	for (PlayerMap::iterator it = player_connections_.begin(); it != player_connections_.end(); ++it) {
		if (receiver != it->info.name().c_str()) {
			continue;
		}
		send_to_player(it->left, data);
		*out << "Message to " << receiver << " successfully sent.";
		return;
	}

	*out << "No such nick: " << receiver;
}

void server::msg_handler(const std::string& /*issuer_name*/, const std::string& /*query*/, std::string& parameters, std::ostringstream *out) {
	assert(out != NULL);

	if (parameters == "") {
		*out << "You must type a message.";
		return;
	}

	room_list_.send_server_message("lobby", parameters);
	for (t_games::const_iterator g = games_.begin(); g != games_.end(); ++g) {
		g->send_server_message_to_all(parameters);
	}

	LOG_SERVER << "<server" << (parameters.find("/me ") == 0
			? std::string(parameters.begin() + 3, parameters.end()) + ">"
			: "> " + parameters) << "\n";

	*out << "message '" << parameters << "' relayed to players";
}

void server::lobbymsg_handler(const std::string& /*issuer_name*/, const std::string& /*query*/, std::string& parameters, std::ostringstream *out) {
	assert(out != NULL);

	if (parameters == "") {
		*out << "You must type a message.";
		return;
	}

	room_list_.send_server_message("lobby", parameters);
	LOG_SERVER << "<server" << (parameters.find("/me ") == 0
			? std::string(parameters.begin() + 3, parameters.end()) + ">"
			: "> " + parameters) << "\n";

	*out << "message '" << parameters << "' relayed to players";
}

void server::status_handler(const std::string& issuer_name, const std::string& /*query*/, std::string& parameters, std::ostringstream *out) {
	assert(out != NULL);

	*out << "STATUS REPORT for '" << parameters << "'";
	bool found_something = false;
	// If a simple username is given we'll check for its IP instead.
	if (utils::isvalid_username(parameters)) {
		for (PlayerMap::iterator it = player_connections_.begin(); it != player_connections_.end(); ++it) {
			if (parameters == it->info.name()) {
				parameters = client_address(it->left);
				found_something = true;
				break;
			}
		}
		if (!found_something) {
			//out << "\nNo match found. You may want to check with 'searchlog'.";
			//return out.str();
			*out << process_command("searchlog " + parameters, issuer_name);
			return;
		}
	}
	const bool match_ip = (std::count(parameters.begin(), parameters.end(), '.') >= 1);
	for (PlayerMap::iterator it = player_connections_.begin(); it != player_connections_.end(); ++it) {
		if (parameters == "" || parameters == "*"
		|| (match_ip && utils::wildcard_string_match(client_address(it->left), parameters))
		|| (!match_ip && utils::wildcard_string_match(it->info.name(), parameters))) {
			found_something = true;
			//*out << std::endl << player_status(it->left);
		}
	}
	if (!found_something) *out << "\nNo match found. You may want to check with 'searchlog'.";
}

void server::clones_handler(const std::string& /*issuer_name*/, const std::string& /*query*/, std::string& /*parameters*/, std::ostringstream *out) {
	assert(out != NULL);

	*out << "CLONES STATUS REPORT";
	std::set<std::string> clones;
	for (PlayerMap::iterator it = player_connections_.begin(); it != player_connections_.end(); ++it) {
		if (clones.find(client_address(it->left)) != clones.end()) continue;
		bool found = false;
		for (PlayerMap::iterator clone = boost::next(it); clone != player_connections_.end(); ++clone) {
			if (client_address(it->left) == client_address(clone->left)) {
				if (!found) {
					found = true;
					clones.insert(client_address(it->left));
					//*out << std::endl << player_status(pl);
				}
				//*out << std::endl << player_status(clone);
			}
		}
	}
	if (clones.empty()) {
		*out << "No clones found.";
	}
}

void server::bans_handler(const std::string& /*issuer_name*/, const std::string& /*query*/, std::string& parameters, std::ostringstream *out) {
	assert(out != NULL);

	try
	{

	if (parameters.empty()) {
		ban_manager_.list_bans(*out);
	} else if (utf8::lowercase(parameters) == "deleted") {
		ban_manager_.list_deleted_bans(*out);
	} else if (utf8::lowercase(parameters).find("deleted") == 0) {
		std::string mask = parameters.substr(7);
		ban_manager_.list_deleted_bans(*out, utils::strip(mask));
	} else {
		ban_manager_.list_bans(*out, utils::strip(parameters));
	}

	} catch ( utf8::invalid_utf8_exception & e ) {
		ERR_SERVER << "While handling bans, caught an invalid utf8 exception: " << e.what() << std::endl;
	}
}

void server::ban_handler(const std::string& issuer_name, const std::string& /*query*/, std::string& parameters, std::ostringstream *out) {
	assert(out != NULL);

	bool banned = false;
	std::string::iterator first_space = std::find(parameters.begin(), parameters.end(), ' ');

	if (first_space == parameters.end()) {
		*out << ban_manager_.get_ban_help();
		return;
	}

	std::string::iterator second_space = std::find(first_space + 1, parameters.end(), ' ');
	const std::string target(parameters.begin(), first_space);

	const std::string duration(first_space + 1, second_space);
	time_t parsed_time = time(NULL);
	if (ban_manager_.parse_time(duration, &parsed_time) == false) {
		*out << "Failed to parse the ban duration: '" << duration << "'\n"
			<< ban_manager_.get_ban_help();
		return;
	}

	if (second_space == parameters.end()) {
		--second_space;
	}
	std::string reason(second_space + 1, parameters.end());
	utils::strip(reason);
	if (reason.empty()) {
		*out << "You need to give a reason for the ban.";
		return;
	}

	std::string dummy_group;

	// if we find a '.' consider it an ip mask
	/** @todo  FIXME: make a proper check for valid IPs. */
	if (std::count(target.begin(), target.end(), '.') >= 1) {
		banned = true;

		*out << ban_manager_.ban(target, parsed_time, reason, issuer_name, dummy_group);
	} else {
		for (PlayerMap::iterator it = player_connections_.begin(); it != player_connections_.end(); ++it)
		{
			if (utils::wildcard_string_match(it->info.name(), target)) {
				if (banned) *out << "\n";
				else banned = true;
				const std::string ip = client_address(it->left);
				*out << ban_manager_.ban(ip, parsed_time, reason, issuer_name, dummy_group, target);
			}
		}
		if (!banned) {
			// If nobody was banned yet check the ip_log but only if a
			// simple username was used to prevent accidental bans.
			// @todo FIXME: since we can have several entries now we should only ban the latest or so
			/*if (utils::isvalid_username(target)) {
				for (std::deque<connection_log>::const_iterator i = ip_log_.begin();
						i != ip_log_.end(); ++i) {
					if (i->nick == target) {
						if (banned) out << "\n";
						else banned = true;
						out << ban_manager_.ban(i->ip, parsed_time, reason, issuer_name, group, target);
					}
				}
			}*/
			if(!banned) {
				*out << "Nickname mask '" << target << "' did not match, no bans set.";
			}
		}
	}
}

void server::kickban_handler(const std::string& issuer_name, const std::string& /*query*/, std::string& parameters, std::ostringstream *out) {
		assert(out != NULL);

		bool banned = false;
		std::string::iterator first_space = std::find(parameters.begin(), parameters.end(), ' ');
		if (first_space == parameters.end()) {
			*out << ban_manager_.get_ban_help();
			return;
		}
		std::string::iterator second_space = std::find(first_space + 1, parameters.end(), ' ');
		const std::string target(parameters.begin(), first_space);
		const std::string duration(first_space + 1, second_space);
		time_t parsed_time = time(NULL);
		if (ban_manager_.parse_time(duration, &parsed_time) == false) {
			*out << "Failed to parse the ban duration: '" << duration << "'\n"
				<< ban_manager_.get_ban_help();
			return;
		}

		if (second_space == parameters.end()) {
			--second_space;
		}
		std::string reason(second_space + 1, parameters.end());
		utils::strip(reason);
		if (reason.empty()) {
			*out << "You need to give a reason for the ban.";
			return;
		}

		std::string dummy_group;

		// if we find a '.' consider it an ip mask
		/** @todo  FIXME: make a proper check for valid IPs. */
		if (std::count(target.begin(), target.end(), '.') >= 1) {
			banned = true;

			*out << ban_manager_.ban(target, parsed_time, reason, issuer_name, dummy_group);

			for (PlayerMap::iterator it = player_connections_.begin(); it != player_connections_.end(); ++it)
			{
				if (utils::wildcard_string_match(client_address(it->left), target)) {
					*out << "\nKicked " << it->info.name() << " ("
						<< client_address(it->left) << ").";
					//send_error(pl->first, "You have been banned. Reason: " + reason);
					//network::queue_disconnect(pl->first);
				}
			}
		} else {
			for (PlayerMap::iterator it = player_connections_.begin(); it != player_connections_.end(); ++it)
			{
				if (utils::wildcard_string_match(it->info.name(), target)) {
					if (banned) *out << "\n";
					else banned = true;
					const std::string ip = client_address(it->left);
					*out << ban_manager_.ban(ip, parsed_time, reason, issuer_name, dummy_group, target);
					*out << "\nKicked " << it->info.name() << " (" << ip << ").";
					//send_error(pl->first, "You have been banned. Reason: " + reason);
					//network::queue_disconnect(pl->first);
				}
			}
			if (!banned) {
				// If nobody was banned yet check the ip_log but only if a
				// simple username was used to prevent accidental bans.
				// @todo FIXME: since we can have several entries now we should only ban the latest or so
				/*if (utils::isvalid_username(target)) {
					for (std::deque<connection_log>::const_iterator i = ip_log_.begin();
							i != ip_log_.end(); ++i) {
						if (i->nick == target) {
							if (banned) out << "\n";
							else banned = true;
							out << ban_manager_.ban(i->ip, parsed_time, reason, issuer_name, group, target);
						}
					}
				}*/
				if(!banned) {
					*out << "Nickname mask '" << target << "' did not match, no bans set.";
				}
			}
		}
	}

void server::gban_handler(const std::string& issuer_name, const std::string& /*query*/, std::string& parameters, std::ostringstream *out) {
			assert(out != NULL);

			bool banned = false;
			std::string::iterator first_space = std::find(parameters.begin(), parameters.end(), ' ');
			if (first_space == parameters.end()) {
				*out << ban_manager_.get_ban_help();
				return;
			}
			std::string::iterator second_space = std::find(first_space + 1, parameters.end(), ' ');
			const std::string target(parameters.begin(), first_space);

			std::string group = std::string(first_space + 1, second_space);
			first_space = second_space;
			second_space = std::find(first_space + 1, parameters.end(), ' ');

			const std::string duration(first_space + 1, second_space);
			time_t parsed_time = time(NULL);
			if (ban_manager_.parse_time(duration, &parsed_time) == false) {
				*out << "Failed to parse the ban duration: '" << duration << "'\n"
					<< ban_manager_.get_ban_help();
				return;
			}

			if (second_space == parameters.end()) {
				--second_space;
			}
			std::string reason(second_space + 1, parameters.end());
			utils::strip(reason);
			if (reason.empty()) {
				*out << "You need to give a reason for the ban.";
				return;
			}

			// if we find a '.' consider it an ip mask
			/** @todo  FIXME: make a proper check for valid IPs. */
			if (std::count(target.begin(), target.end(), '.') >= 1) {
				banned = true;

				*out << ban_manager_.ban(target, parsed_time, reason, issuer_name, group);
			} else {
				for (PlayerMap::iterator it = player_connections_.begin(); it != player_connections_.end(); ++it)
				{
					if (utils::wildcard_string_match(it->info.name(), target)) {
						if (banned) *out << "\n";
						else banned = true;
						const std::string ip = client_address(it->left);
						*out << ban_manager_.ban(ip, parsed_time, reason, issuer_name, group, target);
					}
				}
				if (!banned) {
					// If nobody was banned yet check the ip_log but only if a
					// simple username was used to prevent accidental bans.
					// @todo FIXME: since we can have several entries now we should only ban the latest or so
					/*if (utils::isvalid_username(target)) {
						for (std::deque<connection_log>::const_iterator i = ip_log_.begin();
								i != ip_log_.end(); ++i) {
							if (i->nick == target) {
								if (banned) out << "\n";
								else banned = true;
								out << ban_manager_.ban(i->ip, parsed_time, reason, issuer_name, group, target);
							}
						}
					}*/
					if(!banned) {
						*out << "Nickname mask '" << target << "' did not match, no bans set.";
					}
				}
			}
		}

void server::unban_handler(const std::string& /*issuer_name*/, const std::string& /*query*/, std::string& parameters, std::ostringstream *out) {
	assert(out != NULL);

	if (parameters == "") {
		*out << "You must enter an ipmask to unban.";
		return;
	}
	ban_manager_.unban(*out, parameters);
}

void server::ungban_handler(const std::string& /*issuer_name*/, const std::string& /*query*/, std::string& parameters, std::ostringstream *out) {
	assert(out != NULL);

	if (parameters == "") {
		*out << "You must enter an ipmask to ungban.";
		return;
	}
	ban_manager_.unban_group(*out, parameters);
}

void server::kick_handler(const std::string& /*issuer_name*/, const std::string& /*query*/, std::string& parameters, std::ostringstream *out) {
	assert(out != NULL);

	if (parameters == "") {
		*out <<  "You must enter a mask to kick.";
		return;
	}
	std::string::iterator i = std::find(parameters.begin(), parameters.end(), ' ');
	const std::string kick_mask = std::string(parameters.begin(), i);
	const std::string kick_message =
			(i == parameters.end() ? "You have been kicked."
			: "You have been kicked. Reason: " + std::string(i + 1, parameters.end()));
	bool kicked = false;
	// if we find a '.' consider it an ip mask
	const bool match_ip = (std::count(kick_mask.begin(), kick_mask.end(), '.') >= 1);
	for (PlayerMap::iterator it = player_connections_.begin(); it != player_connections_.end(); ++it)
	{
		if ((match_ip && utils::wildcard_string_match(client_address(it->left), kick_mask))
		|| (!match_ip && utils::wildcard_string_match(it->info.name(), kick_mask))) {
			if (kicked) *out << "\n";
			else kicked = true;
			*out << "Kicked " << it->info.name() << " ("
				<< client_address(it->left) << "). '"
				<< kick_message << "'";
			async_send_error(it->left, kick_message);
			remove_player(it->left);
		}
	}
	if (!kicked) *out << "No user matched '" << kick_mask << "'.";
}

void server::motd_handler(const std::string& /*issuer_name*/, const std::string& /*query*/, std::string& parameters, std::ostringstream *out) {
	assert(out != NULL);

	if (parameters == "") {
		if (motd_ != "") {
			*out << "Message of the day:\n" << motd_;
			return;
		} else {
			*out << "No message of the day set.";
			return;
		}
	}

	motd_ = parameters;
	*out << "Message of the day set to: " << motd_;
}

void server::searchlog_handler(const std::string& /*issuer_name*/, const std::string& /*query*/, std::string& parameters, std::ostringstream *out) {
	assert(out != NULL);

	if (parameters.empty()) {
		*out << "You must enter a mask to search for.";
		return;
	}
	*out << "IP/NICK LOG for '" << parameters << "'";

	bool found_something = false;

	// If this looks like an IP look up which nicks have been connected from it
	// Otherwise look for the last IP the nick used to connect
	//const bool match_ip = (std::count(parameters.begin(), parameters.end(), '.') >= 1);
	/*for (std::deque<connection_log>::const_iterator i = ip_log_.begin();
			i != ip_log_.end(); ++i) {
		const std::string& username = i->nick;
		const std::string& ip = i->ip;
		if ((match_ip && utils::wildcard_string_match(ip, parameters))
		|| (!match_ip && utils::wildcard_string_match(username, parameters))) {
			found_something = true;
			wesnothd::player_map::const_iterator pl = std::find_if(players_.begin(), players_.end(), boost::bind(&::match_user, _1, username, ip));
			if (pl != players_.end()) {
				*out << std::endl << player_status(pl);
			} else {
				*out << "\n'" << username << "' @ " << ip << " last seen: " << lg::get_timestamp(i->log_off, "%H:%M:%S %d.%m.%Y");
			}
		}
	}*/
	if (!found_something) *out << "\nNo match found.";
}

void server::dul_handler(const std::string& /*issuer_name*/, const std::string& /*query*/, std::string& parameters, std::ostringstream *out) {
	assert(out != NULL);

	try {

	if (parameters == "") {
		*out << "Unregistered login is " << (deny_unregistered_login_ ? "disallowed" : "allowed") << ".";
	} else {
		deny_unregistered_login_ = (utf8::lowercase(parameters) == "yes");
		*out << "Unregistered login is now " << (deny_unregistered_login_ ? "disallowed" : "allowed") << ".";
	}

	} catch ( utf8::invalid_utf8_exception & e ) {
		ERR_SERVER << "While handling dul (deny unregistered logins), caught an invalid utf8 exception: " << e.what() << std::endl;
	}
}

/*void server::process_nickserv(const network::connection sock, simple_wml::node& data) {
	const wesnothd::player_map::iterator pl = players_.find(sock);
	if (pl == players_.end()) {
		DBG_SERVER << "ERROR: Could not find player with socket: " << sock << std::endl;
		return;
	}

	// Check if this server allows nick registration at all
	if(!user_handler_) {
		rooms_.lobby().send_server_message("This server does not allow username registration.", sock);
		return;
	}

	if(data.child("register")) {
		try {
			(user_handler_->add_user(pl->second.name(), (*data.child("register"))["mail"].to_string(),
				(*data.child("register"))["password"].to_string()));

			std::stringstream msg;
			msg << "Your username has been registered." <<
					// Warn that providing an email address might be a good idea
					((*data.child("register"))["mail"].empty() ?
					" It is recommended that you provide an email address for password recovery." : "");
			rooms_.lobby().send_server_message(msg.str(), sock);

			// Mark the player as registered and send the other clients
			// an update to dislpay this change
			pl->second.mark_registered();

			simple_wml::document diff;
			make_change_diff(games_and_users_list_.root(), NULL,
						 "user", pl->second.config_address(), diff);
			rooms_.lobby().send_data(diff);

		} catch (user_handler::error& e) {
			rooms_.lobby().send_server_message("There was an error registering your username. The error message was: "
			+ e.message, sock);
		}
		return;
	}

	// A user requested to update his password or mail
	if(data.child("set")) {
		if(!(user_handler_->user_exists(pl->second.name()))) {
			rooms_.lobby().send_server_message("You are not registered. Please register first.", sock);
			return;
		}

		const simple_wml::node& set = *(data.child("set"));

		try {
			user_handler_->set_user_detail(pl->second.name(), set["detail"].to_string(), set["value"].to_string());

			rooms_.lobby().send_server_message("Your details have been updated.", sock);

		} catch (user_handler::error& e) {
			rooms_.lobby().send_server_message("There was an error updating your details. The error message was: "
			+ e.message, sock);
		}

		return;
	}

	// A user requested information about another user
	if(data.child("details")) {
		rooms_.lobby().send_server_message("Valid details for this server are: " +
				user_handler_->get_valid_details(), sock);
		return;
	}

	// A user requested a list of which details can be set
	if(data.child("info")) {
		try {
			std::string res = user_handler_->user_info((*data.child("info"))["name"].to_string());
			rooms_.lobby().send_server_message(res, sock);
		} catch (user_handler::error& e) {
			rooms_.lobby().send_server_message("There was an error looking up the details of the user '" +
			(*data.child("info"))["name"].to_string() + "'. " +" The error message was: "
			+ e.message, sock);
		}
		return;
	}

	// A user requested to delete his nick
	if(data.child("drop")) {
		if(!(user_handler_->user_exists(pl->second.name()))) {
			rooms_.lobby().send_server_message("You are not registered.", sock);
			return;
		}

		// With the current policy of dissallowing to log in with a
		// registerd username without the password we should never get
		// to call this
		if(!(pl->second.registered())) {
			rooms_.lobby().send_server_message("You are not logged in.", sock);
			return;
		}

		try {
			user_handler_->remove_user(pl->second.name());
			rooms_.lobby().send_server_message("Your username has been dropped.", sock);

			// Mark the player as not registered and send the other clients
			// an update to dislpay this change
			pl->second.mark_registered(false);

			simple_wml::document diff;
			make_change_diff(games_and_users_list_.root(), NULL,
						 "user", pl->second.config_address(), diff);
			rooms_.lobby().send_data(diff);
		} catch (user_handler::error& e) {
			rooms_.lobby().send_server_message("There was an error dropping your username. The error message was: "
			+ e.message, sock);
		}
		return;
	}
}
*/

/*
void server::process_whisper(const network::connection sock,
                             simple_wml::node& whisper) const {
	if ((whisper["receiver"] == "") || (whisper["message"] == "")) {
		static simple_wml::document data(
		  "[message]\n"
		  "message=\"Invalid number of arguments\"\n"
		  "sender=\"server\"\n"
		  "[/message]\n", simple_wml::INIT_COMPRESSED);
		send_doc(data, sock);
		return;
	}
	const wesnothd::player_map::const_iterator pl = players_.find(sock);
	if (pl == players_.end()) {
		ERR_SERVER << "ERROR: Could not find whispering player. (socket: "
			<< sock << ")\n";
		return;
	}
	whisper.set_attr_dup("sender", pl->second.name().c_str());
	bool dont_send = false;
	const simple_wml::string_span& whisper_receiver = whisper["receiver"];
	for (wesnothd::player_map::const_iterator i = players_.begin(); i != players_.end(); ++i) {
		if (whisper_receiver != i->second.name().c_str()) {
			continue;
		}

		t_games::const_iterator g;
		for (g = games_.begin(); g != games_.end(); ++g) {
			if (!g->is_member(i->first)) continue;
			// Don't send to players in a running game the sender is part of.
			dont_send = (g->started() && g->is_player(i->first) && g->is_member(sock));
			break;
		}
		if (dont_send) {
			break;
		}

		simple_wml::document cwhisper;
		whisper.copy_into(cwhisper.root().add_child("whisper"));
		send_doc(cwhisper, i->first);
		return;
	}

	simple_wml::document data;
	simple_wml::node& msg = data.root().add_child("message");

	if (dont_send) {
		msg.set_attr("message", "You cannot send private messages to players in a running game you observe.");
	} else {
		msg.set_attr_dup("message", ("Can't find '" + whisper["receiver"].to_string() + "'.").c_str());
	}

	msg.set_attr("sender", "server");
	send_doc(data, sock);
}

void server::process_data_lobby(const network::connection sock,
                                simple_wml::document& data) {
	DBG_SERVER << "in process_data_lobby...\n";

	const wesnothd::player_map::iterator pl = players_.find(sock);
	if (pl == players_.end()) {
		ERR_SERVER << "ERROR: Could not find player in players_. (socket: "
			<< sock << ")\n";
		return;
	}

	if (const simple_wml::node* create_game = data.child("create_game")) {
		if (graceful_restart) {
			static simple_wml::document leave_game_doc("[leave_game]\n[/leave_game]\n", simple_wml::INIT_COMPRESSED);
			send_doc(leave_game_doc, sock);
			rooms_.lobby().send_server_message("This server is shutting down. You aren't allowed to make new games. Please reconnect to the new server.", sock);
			send_doc(games_and_users_list_, sock);
			return;
		}
		const std::string game_name = (*create_game)["name"].to_string();
		const std::string game_password = (*create_game)["password"].to_string();
		DBG_SERVER << network::ip_address(sock) << "\t" << pl->second.name()
			<< "\tcreates a new game: \"" << game_name << "\".\n";
		// Create the new game, remove the player from the lobby
		// and set the player as the host/owner.
		// games_.push_back(new wesnothd::game(players_, sock, game_name, save_replays_, replay_save_path_));
		wesnothd::game& g = games_.back();
		if(game_password.empty() == false) {
			g.set_password(game_password);
		}

		create_game->copy_into(g.level().root());
		rooms_.exit_lobby(sock);
		simple_wml::document diff;
		if(make_change_diff(games_and_users_list_.root(), NULL,
		                    "user", pl->second.config_address(), diff)) {
			rooms_.lobby().send_data(diff);
		}
		return;
	}

	// See if the player is joining a game
	if (const simple_wml::node* join = data.child("join")) {
		const bool observer = join->attr("observe").to_bool();
		const std::string& password = (*join)["password"].to_string();
		int game_id = (*join)["id"].to_int();

		const t_games::iterator g =
			std::find_if(games_.begin(), games_.end(), wesnothd::game_id_matches(game_id));

		static simple_wml::document leave_game_doc("[leave_game]\n[/leave_game]\n", simple_wml::INIT_COMPRESSED);
		if (g == games_.end()) {
			WRN_SERVER << network::ip_address(sock) << "\t" << pl->second.name()
				<< "\tattempted to join unknown game:\t" << game_id << ".\n";
			send_doc(leave_game_doc, sock);
			rooms_.lobby().send_server_message("Attempt to join unknown game.", sock);
			send_doc(games_and_users_list_, sock);
			return;
		} else if (!g->level_init()) {
			WRN_SERVER << network::ip_address(sock) << "\t" << pl->second.name()
				<< "\tattempted to join uninitialized game:\t\"" << g->name()
				<< "\" (" << game_id << ").\n";
			send_doc(leave_game_doc, sock);
			rooms_.lobby().send_server_message("Attempt to join an uninitialized game.", sock);
			send_doc(games_and_users_list_, sock);
			return;
		} else if (pl->second.is_moderator()) {
			// Admins are always allowed to join.
		} else if (g->player_is_banned(sock)) {
			DBG_SERVER << network::ip_address(sock) << "\tReject banned player: "
				<< pl->second.name() << "\tfrom game:\t\"" << g->name()
				<< "\" (" << game_id << ").\n";
			send_doc(leave_game_doc, sock);
			rooms_.lobby().send_server_message("You are banned from this game.", sock);
			send_doc(games_and_users_list_, sock);
			return;
		} else if(!observer && !g->password_matches(password)) {
			WRN_SERVER << network::ip_address(sock) << "\t" << pl->second.name()
				<< "\tattempted to join game:\t\"" << g->name() << "\" ("
				<< game_id << ") with bad password\n";
			send_doc(leave_game_doc, sock);
			rooms_.lobby().send_server_message("Incorrect password.", sock);
			send_doc(games_and_users_list_, sock);
			return;
		}
		// Hack to work around problems of players not getting properly removed
		// from a game. Still need to figure out actual cause...
		const t_games::iterator g2 =
			std::find_if(games_.begin(), games_.end(), wesnothd::game_is_member(sock));
		if (g2 != games_.end()) {
			WRN_SERVER << network::ip_address(sock) << "\t" << pl->second.name()
				<< "\tattempted to join a second game. He's already in game:\t\""
				<< g2->name() << "\" (" << g2->id()
				<< ") and the lobby. (socket: " << sock << ")\n"
				<< "Removing him from that game to fix the inconsistency...\n";
			g2->remove_player(sock);
		}
		bool joined = g->add_player(sock, observer);
		if (!joined) {
			WRN_SERVER << network::ip_address(sock) << "\t" << pl->second.name()
				<< "\tattempted to observe game:\t\"" << g->name() << "\" ("
				<< game_id << ") which doesn't allow observers.\n";
			send_doc(leave_game_doc, sock);
			rooms_.lobby().send_server_message("Attempt to observe a game that doesn't allow observers. (You probably joined the game shortly after it filled up.)", sock);
			send_doc(games_and_users_list_, sock);
			return;
		}
		rooms_.exit_lobby(sock);
		g->describe_slots();

		//send notification of changes to the game and user
		simple_wml::document diff;
		bool diff1 = make_change_diff(*games_and_users_list_.child("gamelist"),
					      "gamelist", "game", g->description(), diff);
		bool diff2 = make_change_diff(games_and_users_list_.root(), NULL,
					      "user", pl->second.config_address(), diff);
		if (diff1 || diff2) {
			rooms_.lobby().send_data(diff);
		}
	}

	if (data.child("room_join")) {
		rooms_.process_room_join(data, pl);
	}

	if (data.child("room_part")) {
		rooms_.process_room_part(data, pl);
	}

	if (data.child("room_query")) {
		rooms_.process_room_query(data, pl);
	}

	// See if it's a message, in which case we add the name of the sender,
	// and forward it to all players in the lobby.
	if (data.child("message")) {
		rooms_.process_message(data, pl);
	}

	// Player requests update of lobby content,
	// for example when cancelling the create game dialog
	if (data.child("refresh_lobby")) {
		send_doc(games_and_users_list_, sock);
	}
}

*/

/**
 * Process data sent from a member of a game.
 */
/*
void server::process_data_game(const network::connection sock,
                               simple_wml::document& data) {
	DBG_SERVER << "in process_data_game...\n";

	const wesnothd::player_map::iterator pl = players_.find(sock);
	if (pl == players_.end()) {
		ERR_SERVER << "ERROR: Could not find player in players_. (socket: "
			<< sock << ")\n";
		return;
	}

	const t_games::iterator itor =
		std::find_if(games_.begin(), games_.end(), wesnothd::game_is_member(sock));
	if (itor == games_.end()) {
		ERR_SERVER << "ERROR: Could not find game for player: "
			<< pl->second.name() << ". (socket: " << sock << ")\n";
		return;
	}

	wesnothd::game& g = *itor;

	// If this is data describing the level for a game.
	if (data.child("snapshot") || data.child("scenario")) {
		if (!g.is_owner(sock)) {
			return;
		}
		// If this game is having its level data initialized
		// for the first time, and is ready for players to join.
		// We should currently have a summary of the game in g.level().
		// We want to move this summary to the games_and_users_list_, and
		// place a pointer to that summary in the game's description.
		// g.level() should then receive the full data for the game.
		if (!g.level_init()) {
			LOG_SERVER << network::ip_address(sock) << "\t" << pl->second.name()
				<< "\tcreated game:\t\"" << g.name() << "\" ("
				<< g.id() << ").\n";
			// Update our config object which describes the open games,
			// and save a pointer to the description in the new game.
			simple_wml::node* const gamelist = games_and_users_list_.child("gamelist");
			assert(gamelist != NULL);
			simple_wml::node& desc = gamelist->add_child("game");
			g.level().root().copy_into(desc);
			if (const simple_wml::node* m = data.child("multiplayer")) {
				m->copy_into(desc);
			} else {
				WRN_SERVER << network::ip_address(sock) << "\t" << pl->second.name()
					<< "\tsent scenario data in game:\t\"" << g.name() << "\" ("
					<< g.id() << ") without a 'multiplayer' child.\n";
				// Set the description so it can be removed in delete_game().
				g.set_description(&desc);
				delete_game(itor);
				rooms_.lobby().send_server_message("The scenario data is missing the [multiplayer] tag which contains the game settings. Game aborted.", sock);
				return;
			}

			g.set_description(&desc);
			desc.set_attr_dup("id", lexical_cast_default<std::string>(g.id()).c_str());
		} else {
			WRN_SERVER << network::ip_address(sock) << "\t" << pl->second.name()
				<< "\tsent scenario data in game:\t\"" << g.name() << "\" ("
				<< g.id() << ") although it's already initialized.\n";
			return;
		}

		assert(games_and_users_list_.child("gamelist")->children("game").empty() == false);

		simple_wml::node& desc = *g.description();
		// Update the game's description.
		// If there is no shroud, then tell players in the lobby
		// what the map looks like
		if (!data["mp_shroud"].to_bool()) {
			desc.set_attr_dup("map_data", (*wesnothd::game::starting_pos(data.root()))["map_data"]);
		}
		if (const simple_wml::node* e = data.child("era")) {
			if (!e->attr("require_era").to_bool(true)) {
				desc.set_attr("require_era", "no");
			}
		}

		if (data.attr("require_scenario").to_bool(false)) {
			desc.set_attr("require_scenario", "yes");
		}

		const simple_wml::node::child_list& mlist = data.children("modification");
		BOOST_FOREACH (const simple_wml::node* m, mlist) {
			desc.add_child_at("modification", 0);
			desc.child("modification")->set_attr_dup("id", m->attr("id"));
			if (m->attr("require_modification").to_bool(false))
				desc.child("modification")->set_attr("require_modification", "yes");
		}

		// Record the full scenario in g.level()
		g.level().swap(data);
		// The host already put himself in the scenario so we just need
		// to update_side_data().
		//g.take_side(sock);
		g.update_side_data();
		g.describe_slots();

		assert(games_and_users_list_.child("gamelist")->children("game").empty() == false);

		// Send the update of the game description to the lobby.
		simple_wml::document diff;
		make_add_diff(*games_and_users_list_.child("gamelist"), "gamelist", "game", diff);
		rooms_.lobby().send_data(diff);
*/
		/** @todo FIXME: Why not save the level data in the history_? */
/*
		return;
// Everything below should only be processed if the game is already intialized.
	} else if (!g.level_init()) {
		WRN_SERVER << network::ip_address(sock) << "\tReceived unknown data from: "
			<< pl->second.name() << " (socket:" << sock
			<< ") while the scenario wasn't yet initialized.\n" << data.output();
		return;
	// If the host is sending the next scenario data.
	} else if (const simple_wml::node* scenario = data.child("store_next_scenario")) {
		if (!g.is_owner(sock)) return;
		if (!g.level_init()) {
			WRN_SERVER << network::ip_address(sock) << "\tWarning: "
				<< pl->second.name() << "\tsent [store_next_scenario] in game:\t\""
				<< g.name() << "\" (" << g.id()
				<< ") while the scenario is not yet initialized.";
			return;
		}
		g.save_replay();
		g.reset_last_synced_context_id();
		// Record the full scenario in g.level()
		g.level().clear();
		scenario->copy_into(g.level().root());

		if (g.description() == NULL) {
			ERR_SERVER << network::ip_address(sock) << "\tERROR: \""
				<< g.name() << "\" (" << g.id()
				<< ") is initialized but has no description_.\n";
			return;
		}
		simple_wml::node& desc = *g.description();
		// Update the game's description.
		if (const simple_wml::node* m = scenario->child("multiplayer")) {
			m->copy_into(desc);
		} else {
			WRN_SERVER << network::ip_address(sock) << "\t" << pl->second.name()
				<< "\tsent scenario data in game:\t\"" << g.name() << "\" ("
				<< g.id() << ") without a 'multiplayer' child.\n";
			delete_game(itor);
			rooms_.lobby().send_server_message("The scenario data is missing the [multiplayer] tag which contains the game settings. Game aborted.", sock);
			return;
		}

		// If there is no shroud, then tell players in the lobby
		// what the map looks like.
		const simple_wml::node& s = *wesnothd::game::starting_pos(g.level().root());
		desc.set_attr_dup("map_data", s["mp_shroud"].to_bool() ? "" :
			s["map_data"]);
		if (const simple_wml::node* e = data.child("era")) {
			if (!e->attr("require_era").to_bool(true)) {
				desc.set_attr("require_era", "no");
			}
		}

		if (data.attr("require_scenario").to_bool(false)) {
			desc.set_attr("require_scenario", "yes");
		}

		// Tell everyone that the next scenario data is available.
		static simple_wml::document notify_next_scenario(
			"[notify_next_scenario]\n[/notify_next_scenario]\n",
			simple_wml::INIT_COMPRESSED);
		g.send_data(notify_next_scenario, sock);

		// Send the update of the game description to the lobby.
		update_game_in_lobby(g);

		return;
	// A mp client sends a request for the next scenario of a mp campaign.
	} else if (data.child("load_next_scenario")) {
		g.load_next_scenario(pl);
		return;
	} else if (data.child("start_game")) {
		if (!g.is_owner(sock)) return;
		//perform controller tweaks, assigning sides as human for their owners etc.
		g.perform_controller_tweaks();
		// Send notification of the game starting immediately.
		// g.start_game() will send data that assumes
		// the [start_game] message has been sent
		g.send_data(data, sock);
		g.start_game(pl);

		//update the game having changed in the lobby
		update_game_in_lobby(g);
		return;
	} else if (data.child("update_game")) {
		g.update_game();
		update_game_in_lobby(g);
		return;
	} else if (data.child("leave_game")) {
		// May be better to just let remove_player() figure out when a game ends.
		if ((g.is_player(sock) && g.nplayers() == 1)
		|| (g.is_owner(sock) && (!g.started() || g.nplayers() == 0))) {
			// Remove the player in delete_game() with all other remaining
			// ones so he gets the updated gamelist.
			delete_game(itor);
		} else {
			g.remove_player(sock);
			rooms_.enter_lobby(sock);
			g.describe_slots();

			// Send all other players in the lobby the update to the gamelist.
			simple_wml::document diff;
			bool diff1 = make_change_diff(*games_and_users_list_.child("gamelist"),
						      "gamelist", "game", g.description(), diff);
			bool diff2 = make_change_diff(games_and_users_list_.root(), NULL,
						      "user", pl->second.config_address(), diff);
			if (diff1 || diff2) {
				rooms_.lobby().send_data(diff, sock);
			}

			// Send the player who has quit the gamelist.
			send_doc(games_and_users_list_, sock);
		}
		return;
	// If this is data describing side changes by the host.
	} else if (const simple_wml::node* diff = data.child("scenario_diff")) {
		if (!g.is_owner(sock)) return;
		g.level().root().apply_diff(*diff);
		const simple_wml::node* cfg_change = diff->child("change_child");
		if (cfg_change
			**&& cfg_change->child("side") it is very likeley that
			the diff changes a side so this check isn't that important.
			Note that [side] is not at toplevel but inside
			[scenario] or [snapshot] **) {
			g.update_side_data();
		}
		if (g.describe_slots()) {
			update_game_in_lobby(g);
		}
		g.send_data(data, sock);
		return;
	// If a player changes his faction.
	} else if (data.child("change_faction")) {
		g.send_data(data, sock);
		return;
	// If the owner of a side is changing the controller.
	} else if (const simple_wml::node *change = data.child("change_controller")) {
		g.transfer_side_control(sock, *change);
		if (g.describe_slots()) {
			update_game_in_lobby(g);
		}
		return;
	// If all observers should be muted. (toggles)
	} else if (data.child("muteall")) {
		if (!g.is_owner(sock)) {
			g.send_server_message("You cannot mute: not the game host.", sock);
			return;
		}
		g.mute_all_observers();
		return;
	// If an observer should be muted.
	} else if (const simple_wml::node* mute = data.child("mute")) {
		g.mute_observer(*mute, pl);
		return;
	// If an observer should be unmuted.
	} else if (const simple_wml::node* unmute = data.child("unmute")) {
		g.unmute_observer(*unmute, pl);
		return;
	// The owner is kicking/banning someone from the game.
	} else if (data.child("kick") || data.child("ban")) {
		bool ban = (data.child("ban") != NULL);
		const network::connection user =
				(ban ? g.ban_user(*data.child("ban"), pl)
				: g.kick_member(*data.child("kick"), pl));
		if (user) {
			rooms_.enter_lobby(user);
			if (g.describe_slots()) {
				update_game_in_lobby(g, user);
			}
			// Send all other players in the lobby the update to the gamelist.
			simple_wml::document diff;
			make_change_diff(*games_and_users_list_.child("gamelist"),
						      "gamelist", "game", g.description(), diff);
			const wesnothd::player_map::iterator pl2 = players_.find(user);
			if (pl2 == players_.end()) {
				ERR_SERVER << "ERROR: Could not find kicked player in players_."
				" (socket: " << user << ")\n";
			} else {
				make_change_diff(games_and_users_list_.root(), NULL, "user",
						pl2->second.config_address(), diff);
			}
			rooms_.lobby().send_data(diff, sock);
			// Send the removed user the lobby game list.
			send_doc(games_and_users_list_, user);
		}
		return;
	} else if (const simple_wml::node* unban = data.child("unban")) {
		g.unban_user(*unban, pl);
		return;
	// If info is being provided about the game state.
	} else if (const simple_wml::node* info = data.child("info")) {
		if (!g.is_player(sock)) return;
		if ((*info)["type"] == "termination") {
			g.set_termination_reason((*info)["condition"].to_string());
			if ((*info)["condition"].to_string() == "out of sync") {
				g.send_server_message_to_all(pl->second.name() + " reports out of sync errors.");
			}
		}
		return;
	} else if (data.child("turn")) {
		// Notify the game of the commands, and if it changes
		// the description, then sync the new description
		// to players in the lobby.
		if (g.process_turn(data, pl)) {
			update_game_in_lobby(g);
		}
		return;
	} else if (data.child("whiteboard")) {
		g.process_whiteboard(data,pl);
		return;
	} else if (data.child("change_turns_wml")) {
		g.process_change_turns_wml(data,pl);
		update_game_in_lobby(g);
		return;
	} else if (simple_wml::node* sch = data.child("request_choice")) {
		g.handle_choice(*sch, pl);
		return;
	} else if (data.child("message")) {
		g.process_message(data, pl);
		return;
	} else if (data.child("stop_updates")) {
		g.send_data(data, sock);
		return;
	// Data to ignore.
	} else if (data.child("error")
	|| data.root().has_attr("failed")
	|| data.root().has_attr("side")) {
		return;
	}

	WRN_SERVER << network::ip_address(sock) << "\tReceived unknown data from: "
		<< pl->second.name() << " (socket:" << sock << ") in game: \""
		<< g.name() << "\" (" << g.id() << ")\n" << data.output();
}

*/
void server::delete_game(t_games::iterator game_it) {
	metrics_.game_terminated(game_it->termination_reason());

	simple_wml::node* const gamelist = games_and_users_list_.child("gamelist");
	assert(gamelist != NULL);

	// Send a diff of the gamelist with the game deleted to players in the lobby
	simple_wml::document diff;
	if(make_delete_diff(*gamelist, "gamelist", "game",
	                    game_it->description(), diff)) {
		room_list_.send_to_room("lobby", diff);
	}

	// Delete the game from the games_and_users_list_.
	const simple_wml::node::child_list& games = gamelist->children("game");
	const simple_wml::node::child_list::const_iterator g =
		std::find(games.begin(), games.end(), game_it->description());
	if (g != games.end()) {
		const size_t index = g - games.begin();
		gamelist->remove_child("game", index);
	} else {
		// Can happen when the game ends before the scenario was transferred.
		LOG_SERVER << "Could not find game (" << game_it->id()
			<< ") to delete in games_and_users_list_.\n";
	}

	const wesnothd::user_vector& users = game_it->all_game_users();
	// Set the availability status for all quitting users.
	for (wesnothd::user_vector::const_iterator user = users.begin();
		user != users.end(); ++user)
	{
		PlayerMap::left_iterator pl = player_connections_.left.find(*user);
		if (pl != player_connections_.left.end()) {
			pl->info.mark_available();
			simple_wml::document udiff;
			if (make_change_diff(games_and_users_list_.root(), NULL,
						 "user", pl->info.config_address(), udiff)) {
				room_list_.send_to_room("lobbly", udiff);
			}
		} else {
			ERR_SERVER << "ERROR: delete_game(): Could not find user in players_. (socket: "
				<< *user << ")\n";
		}
	}

	//send users in the game a notification to leave the game since it has ended
	static simple_wml::document leave_game_doc("[leave_game]\n[/leave_game]\n", simple_wml::INIT_COMPRESSED);
	game_it->send_data(leave_game_doc);
	// Put the remaining users back in the lobby.
	room_list_.enter_lobby(*game_it);

	game_it->send_data(games_and_users_list_);

	games_.erase(game_it);
}

void server::update_game_in_lobby(const wesnothd::game& g, const socket_ptr& exclude)
{
	simple_wml::document diff;
	if (make_change_diff(*games_and_users_list_.child("gamelist"), "gamelist", "game", g.description(), diff)) {
		room_list_.send_to_room("lobby", diff, exclude);
	}
}

       #include <sys/types.h>
       #include <sys/stat.h>
       #include <fcntl.h>
#ifndef _MSC_VER
       #include <unistd.h>
#endif

int main(int argc, char** argv) {
	int port = 15000;
	bool keep_alive = false;
	size_t min_threads = 5;
	size_t max_threads = 0;

	srand(static_cast<unsigned>(time(NULL)));

	std::string config_file;

	// setting path to currentworking directory
	game_config::path = filesystem::get_cwd();

	// show 'info' by default
	lg::set_log_domain_severity("server", lg::info);
	lg::timestamps(true);

	for (int arg = 1; arg != argc; ++arg) {
		const std::string val(argv[arg]);
		if (val.empty()) {
			continue;
		}

		if ((val == "--config" || val == "-c") && arg+1 != argc) {
			config_file = argv[++arg];
		} else if (val == "--verbose" || val == "-v") {
			lg::set_log_domain_severity("all", lg::debug);
		} else if (val.substr(0, 6) == "--log-") {
			size_t p = val.find('=');
			if (p == std::string::npos) {
				std::cerr << "unknown option: " << val << '\n';
				return 2;
			}
			std::string s = val.substr(6, p - 6);
			int severity;
			if (s == "error") severity = lg::err.get_severity();
			else if (s == "warning") severity = lg::warn.get_severity();
			else if (s == "info") severity = lg::info.get_severity();
			else if (s == "debug") severity = lg::debug.get_severity();
			else {
				std::cerr << "unknown debug level: " << s << '\n';
				return 2;
			}
			while (p != std::string::npos) {
				size_t q = val.find(',', p + 1);
				s = val.substr(p + 1, q == std::string::npos ? q : q - (p + 1));
				if (!lg::set_log_domain_severity(s, severity)) {
					std::cerr << "unknown debug domain: " << s << '\n';
					return 2;
				}
				p = q;
			}
		} else if ((val == "--port" || val == "-p") && arg+1 != argc) {
			port = atoi(argv[++arg]);
		} else if (val == "--keepalive") {
			keep_alive = true;
		} else if (val == "--help" || val == "-h") {
			std::cout << "usage: " << argv[0]
				<< " [-dvV] [-c path] [-m n] [-p port] [-t n]\n"
				<< "  -c, --config <path>        Tells wesnothd where to find the config file to use.\n"
				<< "  -d, --daemon               Runs wesnothd as a daemon.\n"
				<< "  -h, --help                 Shows this usage message.\n"
				<< "  --log-<level>=<domain1>,<domain2>,...\n"
				<< "                             sets the severity level of the debug domains.\n"
				<< "                             'all' can be used to match any debug domain.\n"
				<< "                             Available levels: error, warning, info, debug.\n"
				<< "  -p, --port <port>          Binds the server to the specified port.\n"
				<< "  --keepalive                Enable TCP keepalive.\n"
				<< "  -t, --threads <n>          Uses n worker threads for network I/O (default: 5).\n"
				<< "  -v  --verbose              Turns on more verbose logging.\n"
				<< "  -V, --version              Returns the server version.\n";
			return 0;
		} else if (val == "--version" || val == "-V") {
			std::cout << "Battle for Wesnoth server " << game_config::version
				<< "\n";
			return 0;
		} else if (val == "--daemon" || val == "-d") {
#ifdef _WIN32
			ERR_SERVER << "Running as a daemon is not supported on this platform" << std::endl;
			return -1;
#else
			const pid_t pid = fork();
			if (pid < 0) {
				ERR_SERVER << "Could not fork and run as a daemon" << std::endl;
				return -1;
			} else if (pid > 0) {
				std::cout << "Started wesnothd as a daemon with process id "
					<< pid << "\n";
				return 0;
			}

			setsid();
#endif
		} else if ((val == "--threads" || val == "-t") && arg+1 != argc) {
			min_threads = atoi(argv[++arg]);
			if (min_threads > 30) {
				min_threads = 30;
			}
		} else if ((val == "--max-threads" || val == "-T") && arg+1 != argc) {
			max_threads = atoi(argv[++arg]);
		} else if(val == "--request_sample_frequency" && arg+1 != argc) {
			request_sample_frequency = atoi(argv[++arg]);
		} else {
			ERR_SERVER << "unknown option: " << val << std::endl;
			return 2;
		}
	}

	server(port, keep_alive, config_file, min_threads, max_threads).run();

	return 0;
}<|MERGE_RESOLUTION|>--- conflicted
+++ resolved
@@ -124,21 +124,6 @@
 #ifndef SIGHUP
 #define SIGHUP 20
 #endif
-<<<<<<< HEAD
-=======
-/**
- @todo FIXME: should define SIGINT here too, but to what?
- */
-
-static sig_atomic_t config_reload = 0;
-
-#ifndef _MSC_VER
-static void reload_config(int signal) {
-	assert(signal == SIGHUP);
-	config_reload = 1;
-}
-#endif
->>>>>>> 0f8998d1
 
 static void exit_sigint(int signal) {
 	assert(signal == SIGINT);
@@ -1708,15 +1693,9 @@
 	} else if (data.child("whiteboard")) {
 		g.process_whiteboard(data,socket);
 		return;
-	} else if (data.child("change_controller_wml")) {
-		g.process_change_controller_wml(data,socket);
-		return;
 	} else if (data.child("change_turns_wml")) {
 		g.process_change_turns_wml(data,socket);
 		update_game_in_lobby(g);
-		return;
-	} else if (data.child("require_random")) {
-		g.require_random(data,socket);
 		return;
 	} else if (simple_wml::node* sch = data.child("request_choice")) {
 		g.handle_choice(*sch, socket);
