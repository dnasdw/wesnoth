/*
   Copyright (C) 2003 by David White <dave@whitevine.net>
                 2004 - 2015 by Guillaume Melquiond <guillaume.melquiond@gmail.com>
   Part of the Battle for Wesnoth Project http://www.wesnoth.org/

   This program is free software; you can redistribute it and/or modify
   it under the terms of the GNU General Public License as published by
   the Free Software Foundation; either version 2 of the License, or
   (at your option) any later version.
   This program is distributed in the hope that it will be useful,
   but WITHOUT ANY WARRANTY.

   See the COPYING file for more details.
*/

/**
 * @file
 * Standard logging facilities (implementation).
 * See also the command line switches --logdomains and --log-@<level@>="domain".
 */

#include "game_errors.hpp"
#include "global.hpp"

<<<<<<< HEAD
=======
#include <SDL_timer.h>

>>>>>>> 0e7f855b
#include "log.hpp"

#include <boost/date_time.hpp>

#include <map>
#include <sstream>
#include <ctime>

namespace {

class null_streambuf : public std::streambuf
{
	virtual int overflow(int c) { return std::char_traits< char >::not_eof(c); }
public:
	null_streambuf() {}
};

} // end anonymous namespace

static std::ostream null_ostream(new null_streambuf);
static int indent = 0;
static bool timestamp = true;
static bool precise_timestamp = false;

static boost::posix_time::time_facet facet("%Y%m%d %H:%M:%S%F ");
static std::ostream *output_stream = nullptr;

static std::ostream& output()
{
	if(output_stream) {
		return *output_stream;
	}
	return std::cerr;
}

namespace lg {

tredirect_output_setter::tredirect_output_setter(std::ostream& stream)
	: old_stream_(output_stream)
{
	output_stream = &stream;
}

tredirect_output_setter::~tredirect_output_setter()
{
	output_stream = old_stream_;
}

typedef std::map<std::string, int> domain_map;
static domain_map *domains;
static int strict_level_ = -1;
void timestamps(bool t) { timestamp = t; }
void precise_timestamps(bool pt) { precise_timestamp = pt; }

logger& err()
{
	static logger lg("error", 0);
	return lg;
}

logger& warn()
{
	static logger lg("warning", 1);
	return lg;
}

logger& info()
{
	static logger lg("info", 2);
	return lg;
}

logger& debug()
{
	static logger lg("debug", 3);
	return lg;
}

log_domain& general()
{
	static log_domain dom("general");
	return dom;
}

log_domain::log_domain(char const *name)
	: domain_(nullptr)
{
	// Indirection to prevent initialization depending on link order.
	if (!domains) domains = new domain_map;
	domain_ = &*domains->insert(logd(name, 1)).first;
}

bool set_log_domain_severity(std::string const &name, int severity)
{
	std::string::size_type s = name.size();
	if (name == "all") {
		for(logd &l : *domains) {
			l.second = severity;
		}
	} else if (s > 2 && name.compare(s - 2, 2, "/*") == 0) {
		for(logd &l : *domains) {
			if (l.first.compare(0, s - 1, name, 0, s - 1) == 0)
				l.second = severity;
		}
	} else {
		domain_map::iterator it = domains->find(name);
		if (it == domains->end())
			return false;
		it->second = severity;
	}
	return true;
}
bool set_log_domain_severity(std::string const &name, const logger &lg) {
	return set_log_domain_severity(name, lg.get_severity());
}

std::string list_logdomains(const std::string& filter)
{
	std::ostringstream res;
	for(logd &l : *domains) {
		if(l.first.find(filter) != std::string::npos)
			res << l.first << "\n";
	}
	return res.str();
}

void set_strict_severity(int severity) {
	strict_level_ = severity;
}

void set_strict_severity(const logger &lg) {
	set_strict_severity(lg.get_severity());
}

static bool strict_threw_ = false;

bool broke_strict() {
	return strict_threw_;
}

std::string get_timestamp(const time_t& t, const std::string& format) {
	char buf[100] = {0};
	tm* lt = localtime(&t);
	if (lt) {
		strftime(buf, 100, format.c_str(), lt);
	}
	return buf;
}
std::string get_timespan(const time_t& t) {
	char buf[100];
	// There doesn't seem to be any library function for this
	const time_t minutes = t / 60;
	const time_t days = minutes / 60 / 24;
	if(t <= 0) {
		strncpy(buf, "expired", 100);
	} else if(minutes == 0) {
		snprintf(buf, 100, "00:00:%02ld", t);
	} else if(days == 0) {
		snprintf(buf, 100, "%02ld:%02ld", minutes / 60, minutes % 60);
	} else {
		snprintf(buf, 100, "%ld %02ld:%02ld", days, (minutes / 60) % 24, minutes % 60);
	}
	return buf;
}

static void print_precise_timestamp(std::ostream & out)
{
	facet.put(
		std::ostreambuf_iterator<char>(out),
		out,
		' ',
		boost::posix_time::microsec_clock::local_time());
}

std::ostream &logger::operator()(log_domain const &domain, bool show_names, bool do_indent) const
{
	if (severity_ > domain.domain_->second) {
		return null_ostream;
	} else {
		if (!strict_threw_ && (severity_ <= strict_level_)) {
			std::stringstream ss;
			ss << "Error (strict mode, strict_level = " << strict_level_ << "): wesnoth reported on channel " << name_ << " " << domain.domain_->first;
			std::cerr << ss.str() << std::endl;
			strict_threw_ = true;
		}
		std::ostream& stream = output();
		if(do_indent) {
			for(int i = 0; i != indent; ++i)
				stream << "  ";
			}
		if (timestamp) {
			if(precise_timestamp) {
				print_precise_timestamp(stream);
			} else {
				stream << get_timestamp(time(nullptr));
			}
		}
		if (show_names) {
			stream << name_ << ' ' << domain.domain_->first << ": ";
		}
		return stream;
	}
}

void scope_logger::do_log_entry(log_domain const &domain, const std::string& str)
{
	output_ = &debug()(domain, false, true);
	str_ = str;
	ticks_ = boost::posix_time::microsec_clock::local_time();
	(*output_) << "{ BEGIN: " << str_ << "\n";
	++indent;
}

void scope_logger::do_log_exit()
{
	const long ticks = (boost::posix_time::microsec_clock::local_time() - ticks_).total_milliseconds();
	--indent;
	do_indent();
	if (timestamp) (*output_) << get_timestamp(time(nullptr));
	(*output_) << "} END: " << str_ << " (took " << ticks << "ms)\n";
}

void scope_logger::do_indent() const
{
	for(int i = 0; i != indent; ++i)
		(*output_) << "  ";
}

std::stringstream& wml_error()
{
	static std::stringstream lg;
	return lg;
}

} // end namespace lg
<|MERGE_RESOLUTION|>--- conflicted
+++ resolved
@@ -22,11 +22,6 @@
 #include "game_errors.hpp"
 #include "global.hpp"
 
-<<<<<<< HEAD
-=======
-#include <SDL_timer.h>
-
->>>>>>> 0e7f855b
 #include "log.hpp"
 
 #include <boost/date_time.hpp>
